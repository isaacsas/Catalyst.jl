### Reaction Complex Handling ###

# get the species indices and stoichiometry while filtering out constant species.
function filter_constspecs(specs, stoich::AbstractVector{V}, smap) where {V <: Integer}
    isempty(specs) && (return Vector{Int}(), Vector{V}())

    if any(isconstant, specs)
        ids = Vector{Int}()
        filtered_stoich = Vector{V}()
        for (i, s) in enumerate(specs)
            if !isconstant(s)
                push!(ids, smap[s])
                push!(filtered_stoich, stoich[i])
            end
        end
    else
        ids = map(Base.Fix1(getindex, smap), specs)
        filtered_stoich = copy(stoich)
    end
    ids, filtered_stoich
end

"""
    reactioncomplexmap(rn::ReactionSystem)

Find each [`ReactionComplex`](@ref) within the specified system, constructing a mapping from
the complex to vectors that indicate which reactions it appears in as substrates and
products.

Notes:
- Each [`ReactionComplex`](@ref) is mapped to a vector of pairs, with each pair having the
  form `reactionidx => ± 1`, where `-1` indicates the complex appears as a substrate and
  `+1` as a product in the reaction with integer label `reactionidx`.
- Constant species are ignored as part of a complex. i.e. if species `A` is constant then
  the reaction `A + B --> C + D` is considered to consist of the complexes `B` and `C + D`.
  Likewise `A --> B` would be treated as the same as `0 --> B`.
"""
function reactioncomplexmap(rn::ReactionSystem)
    isempty(get_systems(rn)) ||
        error("reactioncomplexmap does not currently support subsystems.")

    # check if previously calculated and hence cached
    nps = get_networkproperties(rn)
    !isempty(nps.complextorxsmap) && return nps.complextorxsmap
    complextorxsmap = nps.complextorxsmap

    rxs = reactions(rn)
    smap = speciesmap(rn)
    numreactions(rn) > 0 ||
        error("There must be at least one reaction to find reaction complexes.")
    for (i, rx) in enumerate(rxs)
        subids, substoich = filter_constspecs(rx.substrates, rx.substoich, smap)
        subrc = sort!(ReactionComplex(subids, substoich))
        if haskey(complextorxsmap, subrc)
            push!(complextorxsmap[subrc], i => -1)
        else
            complextorxsmap[subrc] = [i => -1]
        end

        prodids, prodstoich = filter_constspecs(rx.products, rx.prodstoich, smap)
        prodrc = sort!(ReactionComplex(prodids, prodstoich))
        if haskey(complextorxsmap, prodrc)
            push!(complextorxsmap[prodrc], i => 1)
        else
            complextorxsmap[prodrc] = [i => 1]
        end
    end
    complextorxsmap
end

@doc raw"""
    reactioncomplexes(network::ReactionSystem; sparse=false)

Calculate the reaction complexes and complex incidence matrix for the given
[`ReactionSystem`](@ref).

Notes:
- returns a pair of a vector of [`ReactionComplex`](@ref)s and the complex incidence matrix.
- An empty [`ReactionComplex`](@ref) denotes the null (∅) state (from reactions like ∅ -> A
  or A -> ∅).
- Constant species are ignored in generating a reaction complex. i.e. if A is constant then
  A --> B consists of the complexes ∅ and B.
- The complex incidence matrix, ``B``, is number of complexes by number of reactions with
```math
B_{i j} = \begin{cases}
-1, &\text{if the i'th complex is the substrate of the j'th reaction},\\
1, &\text{if the i'th complex is the product of the j'th reaction},\\
0, &\text{otherwise.}
\end{cases}
```
- Set sparse=true for a sparse matrix representation of the incidence matrix
"""
function reactioncomplexes(rn::ReactionSystem; sparse = false)
    isempty(get_systems(rn)) ||
        error("reactioncomplexes does not currently support subsystems.")
    nps = get_networkproperties(rn)
    if isempty(nps.complexes) || (sparse != issparse(nps.complexes))
        complextorxsmap = reactioncomplexmap(rn)
        nps.complexes, nps.incidencemat = if sparse
            reactioncomplexes(SparseMatrixCSC{Int, Int}, rn, complextorxsmap)
        else
            reactioncomplexes(Matrix{Int}, rn, complextorxsmap)
        end
    end
    nps.complexes, nps.incidencemat
end

function reactioncomplexes(::Type{SparseMatrixCSC{Int, Int}}, rn::ReactionSystem,
        complextorxsmap)
    complexes = collect(keys(complextorxsmap))
    Is = Int[]
    Js = Int[]
    Vs = Int[]
    for (i, c) in enumerate(complexes)
        for (j, σ) in complextorxsmap[c]
            push!(Is, i)
            push!(Js, j)
            push!(Vs, σ)
        end
    end
    B = sparse(Is, Js, Vs, length(complexes), numreactions(rn))
    complexes, B
end

function reactioncomplexes(::Type{Matrix{Int}}, rn::ReactionSystem, complextorxsmap)
    complexes = collect(keys(complextorxsmap))
    B = zeros(Int, length(complexes), numreactions(rn))
    for (i, c) in enumerate(complexes)
        for (j, σ) in complextorxsmap[c]
            B[i, j] = σ
        end
    end
    complexes, B
end

"""
    incidencemat(rn::ReactionSystem; sparse=false)

Calculate the incidence matrix of `rn`, see [`reactioncomplexes`](@ref).

Notes:
- Is cached in `rn` so that future calls, assuming the same sparsity, will also be fast.
"""
incidencemat(rn::ReactionSystem; sparse = false) = reactioncomplexes(rn; sparse)[2]

"""
    complexstoichmat(network::ReactionSystem; sparse=false)

Given a [`ReactionSystem`](@ref) and vector of reaction complexes, return a
matrix with positive entries of size number of species by number of complexes,
where the non-zero positive entries in the kth column denote stoichiometric
coefficients of the species participating in the kth reaction complex.

Notes:
- Set sparse=true for a sparse matrix representation
"""
function complexstoichmat(rn::ReactionSystem; sparse = false)
    isempty(get_systems(rn)) ||
        error("complexstoichmat does not currently support subsystems.")
    nps = get_networkproperties(rn)
    if isempty(nps.complexstoichmat) || (sparse != issparse(nps.complexstoichmat))
        nps.complexstoichmat = if sparse
            complexstoichmat(SparseMatrixCSC{Int, Int}, rn, keys(reactioncomplexmap(rn)))
        else
            complexstoichmat(Matrix{Int}, rn, keys(reactioncomplexmap(rn)))
        end
    end
    nps.complexstoichmat
end

function complexstoichmat(::Type{SparseMatrixCSC{Int, Int}}, rn::ReactionSystem, rcs)
    Is = Int[]
    Js = Int[]
    Vs = Int[]
    for (i, rc) in enumerate(rcs)
        for rcel in rc
            push!(Is, rcel.speciesid)
            push!(Js, i)
            push!(Vs, rcel.speciesstoich)
        end
    end
    Z = sparse(Is, Js, Vs, numspecies(rn), length(rcs))
end

function complexstoichmat(::Type{Matrix{Int}}, rn::ReactionSystem, rcs)
    Z = zeros(Int, numspecies(rn), length(rcs))
    for (i, rc) in enumerate(rcs)
        for rcel in rc
            Z[rcel.speciesid, i] = rcel.speciesstoich
        end
    end
    Z
end

@doc raw"""
    complexoutgoingmat(network::ReactionSystem; sparse=false)

Given a [`ReactionSystem`](@ref) and complex incidence matrix, ``B``, return a
matrix of size num of complexes by num of reactions that identifies substrate
complexes.

Notes:
- The complex outgoing matrix, ``\Delta``, is defined by
```math
\Delta_{i j} = \begin{cases}
    = 0,    &\text{if } B_{i j} = 1, \\
    = B_{i j}, &\text{otherwise.}
\end{cases}
```
- Set sparse=true for a sparse matrix representation
"""
function complexoutgoingmat(rn::ReactionSystem; sparse = false)
    isempty(get_systems(rn)) ||
        error("complexoutgoingmat does not currently support subsystems.")
    nps = get_networkproperties(rn)
    if isempty(nps.complexoutgoingmat) || (sparse != issparse(nps.complexoutgoingmat))
        B = reactioncomplexes(rn, sparse = sparse)[2]
        nps.complexoutgoingmat = if sparse
            complexoutgoingmat(SparseMatrixCSC{Int, Int}, rn, B)
        else
            complexoutgoingmat(Matrix{Int}, rn, B)
        end
    end
    nps.complexoutgoingmat
end

function complexoutgoingmat(::Type{SparseMatrixCSC{Int, Int}}, rn::ReactionSystem, B)
    n = size(B, 2)
    rows = rowvals(B)
    vals = nonzeros(B)
    Is = Int[]
    Js = Int[]
    Vs = Int[]
    sizehint!(Is, div(length(vals), 2))
    sizehint!(Js, div(length(vals), 2))
    sizehint!(Vs, div(length(vals), 2))
    for j in 1:n
        for i in nzrange(B, j)
            if vals[i] != one(eltype(vals))
                push!(Is, rows[i])
                push!(Js, j)
                push!(Vs, vals[i])
            end
        end
    end
    sparse(Is, Js, Vs, size(B, 1), size(B, 2))
end

function complexoutgoingmat(::Type{Matrix{Int}}, rn::ReactionSystem, B)
    Δ = copy(B)
    for (I, b) in pairs(Δ)
        (b == 1) && (Δ[I] = 0)
    end
    Δ
end

"""
    incidencematgraph(rn::ReactionSystem)

Construct a directed simple graph where nodes correspond to reaction complexes and directed
edges to reactions converting between two complexes.

For example,
```julia
sir = @reaction_network SIR begin
    β, S + I --> 2I
    ν, I --> R
end
incidencematgraph(sir)
```
"""
function incidencematgraph(rn::ReactionSystem)
    nps = get_networkproperties(rn)
    if Graphs.nv(nps.incidencegraph) == 0
        isempty(nps.incidencemat) && reactioncomplexes(rn)
        nps.incidencegraph = incidencematgraph(nps.incidencemat)
    end
    nps.incidencegraph
end

function incidencematgraph(incidencemat::Matrix{Int})
    @assert all(∈([-1, 0, 1]), incidencemat)
    n = size(incidencemat, 1)  # no. of nodes/complexes
    graph = Graphs.DiGraph(n)
    for col in eachcol(incidencemat)
        src = 0
        dst = 0
        for i in eachindex(col)
            (col[i] == -1) && (src = i)
            (col[i] == 1) && (dst = i)
            (src != 0) && (dst != 0) && break
        end
        Graphs.add_edge!(graph, src, dst)
    end
    return graph
end

function incidencematgraph(incidencemat::SparseMatrixCSC{Int, Int})
    @assert all(∈([-1, 0, 1]), incidencemat)
    m, n = size(incidencemat)
    graph = Graphs.DiGraph(m)
    rows = rowvals(incidencemat)
    vals = nonzeros(incidencemat)
    for j in 1:n
        inds = nzrange(incidencemat, j)
        row = rows[inds]
        val = vals[inds]
        if val[1] == -1
            Graphs.add_edge!(graph, row[1], row[2])
        else
            Graphs.add_edge!(graph, row[2], row[1])
        end
    end
    return graph
end

### Linkage, Deficiency, Reversibility ###

"""
    linkageclasses(rn::ReactionSystem)

Given the incidence graph of a reaction network, return a vector of the
connected components of the graph (i.e. sub-groups of reaction complexes that
are connected in the incidence graph).

For example,
```julia
sir = @reaction_network SIR begin
    β, S + I --> 2I
    ν, I --> R
end
linkageclasses(sir)
```
gives
```julia
2-element Vector{Vector{Int64}}:
 [1, 2]
 [3, 4]
```
"""
function linkageclasses(rn::ReactionSystem)
    nps = get_networkproperties(rn)
    if isempty(nps.linkageclasses)
        nps.linkageclasses = linkageclasses(incidencematgraph(rn))
    end
    nps.linkageclasses
end

linkageclasses(incidencegraph) = Graphs.connected_components(incidencegraph)

"""
    stronglinkageclasses(rn::ReactionSystem)

    Return the strongly connected components of a reaction network's incidence graph (i.e. sub-groups of reaction complexes such that every complex is reachable from every other one in the sub-group).
"""

function stronglinkageclasses(rn::ReactionSystem)
    nps = get_networkproperties(rn)
    if isempty(nps.stronglinkageclasses)
        nps.stronglinkageclasses = stronglinkageclasses(incidencematgraph(rn))
    end
    nps.stronglinkageclasses
end

stronglinkageclasses(incidencegraph) = Graphs.strongly_connected_components(incidencegraph)

"""
    terminallinkageclasses(rn::ReactionSystem)

    Return the terminal strongly connected components of a reaction network's incidence graph (i.e. sub-groups of reaction complexes that are 1) strongly connected and 2) every outgoing reaction from a complex in the component produces a complex also in the component).
"""

function terminallinkageclasses(rn::ReactionSystem)
    nps = get_networkproperties(rn)
    if isempty(nps.terminallinkageclasses)
        slcs = stronglinkageclasses(rn)
        tslcs = filter(lc -> isterminal(lc, rn), slcs)
        nps.terminallinkageclasses = tslcs
    end
    nps.terminallinkageclasses
end

# Helper function for terminallinkageclasses. Given a linkage class and a reaction network, say whether the linkage class is terminal, 
# i.e. all outgoing reactions from complexes in the linkage class produce a complex also in the linkage class
function isterminal(lc::Vector, rn::ReactionSystem)
    imat = incidencemat(rn)

    for r in 1:size(imat, 2)
        # Find the index of the reactant complex for a given reaction
        s = findfirst(==(-1), @view imat[:, r])

        # If the reactant complex is in the linkage class, check whether the product complex is also in the linkage class. If any of them are not, return false. 
        if s in Set(lc)
            p = findfirst(==(1), @view imat[:, r])
            p in Set(lc) ? continue : return false
        end
    end
    true
end

@doc raw"""
    deficiency(rn::ReactionSystem)

Calculate the deficiency of a reaction network.

Here the deficiency, ``\delta``, of a network with ``n`` reaction complexes,
``\ell`` linkage classes and a rank ``s`` stoichiometric matrix is

```math
\delta = n - \ell - s
```

For example,
```julia
sir = @reaction_network SIR begin
    β, S + I --> 2I
    ν, I --> R
end
δ = deficiency(sir)
```
"""
function deficiency(rn::ReactionSystem)
    nps = get_networkproperties(rn)

    # Check if deficiency has been computed already (initialized to -1)
    if nps.deficiency == -1
        conservationlaws(rn)
        r = nps.rank
        ig = incidencematgraph(rn)
        lc = linkageclasses(rn)
        nps.deficiency = Graphs.nv(ig) - length(lc) - r
    end
    nps.deficiency
end

# Used in the subsequent function.
function subnetworkmapping(linkageclass, allrxs, complextorxsmap, p)
    rxinds = sort!(collect(Set(rxidx for rcidx in linkageclass
    for rxidx in complextorxsmap[rcidx])))
    rxs = allrxs[rxinds]
    specset = Set(s for rx in rxs for s in rx.substrates if !isconstant(s))
    for rx in rxs
        for product in rx.products
            !isconstant(product) && push!(specset, product)
        end
    end
    specs = collect(specset)
    newps = Vector{eltype(p)}()
    for rx in rxs
        Symbolics.get_variables!(newps, rx.rate, p)
    end
    rxs, specs, newps   # reactions and species involved in reactions of subnetwork
end

"""
    subnetworks(rn::ReactionSystem)

Find subnetworks corresponding to each linkage class of the reaction network.

For example,
```julia
sir = @reaction_network SIR begin
    β, S + I --> 2I
    ν, I --> R
end
subnetworks(sir)
```
"""
function subnetworks(rs::ReactionSystem)
    isempty(get_systems(rs)) || error("subnetworks does not currently support subsystems.")
    lcs = linkageclasses(rs)
    rxs = reactions(rs)
    p = parameters(rs)
    t = get_iv(rs)
    spatial_ivs = get_sivs(rs)
    complextorxsmap = [map(first, rcmap) for rcmap in values(reactioncomplexmap(rs))]
    subnetworks = Vector{ReactionSystem}()
    for i in 1:length(lcs)
        reacs, specs, newps = subnetworkmapping(lcs[i], rxs, complextorxsmap, p)
        newname = Symbol(nameof(rs), "_", i)
        push!(subnetworks,
            ReactionSystem(reacs, t, specs, newps; name = newname, spatial_ivs))
    end
    subnetworks
end

"""
    linkagedeficiencies(network::ReactionSystem)

Calculates the deficiency of each sub-reaction network within `network`.

For example,
```julia
sir = @reaction_network SIR begin
    β, S + I --> 2I
    ν, I --> R
end
linkage_deficiencies = linkagedeficiencies(sir)
```
"""
function linkagedeficiencies(rs::ReactionSystem)
    lcs = linkageclasses(rs)
    subnets = subnetworks(rs)
    δ = zeros(Int, length(lcs))
    for (i, subnet) in enumerate(subnets)
        conservationlaws(subnet)
        nps = get_networkproperties(subnet)
        δ[i] = length(lcs[i]) - 1 - nps.rank
    end
    δ
end

"""
    isreversible(rn::ReactionSystem)

Given a reaction network, returns if the network is reversible or not.

For example,
```julia
sir = @reaction_network SIR begin
    β, S + I --> 2I
    ν, I --> R
end
isreversible(sir)
```
"""
function isreversible(rn::ReactionSystem)
    ig = incidencematgraph(rn)
    Graphs.reverse(ig) == ig
end

"""
    isweaklyreversible(rn::ReactionSystem, subnetworks)

Determine if the reaction network with the given subnetworks is weakly reversible or not.

For example,
```julia
sir = @reaction_network SIR begin
    β, S + I --> 2I
    ν, I --> R
end
subnets = subnetworks(rn)
isweaklyreversible(rn, subnets)
```
"""
function isweaklyreversible(rn::ReactionSystem, subnets)
    nps = get_networkproperties(rn)
    isempty(nps.incidencemat) && reactioncomplexes(rn)
    sparseig = issparse(nps.incidencemat)

    for subnet in subnets
        subnps = get_networkproperties(subnet)
        isempty(subnps.incidencemat) && reactioncomplexes(subnet; sparse = sparseig)
    end

    # A network is weakly reversible if all of its subnetworks are strongly connected
    all(Graphs.is_strongly_connected ∘ incidencematgraph, subnets)
end

### Conservation Laws ###

# Implements the `conserved` parameter metadata.
struct ConservedParameter end
Symbolics.option_to_metadata_type(::Val{:conserved}) = ConservedParameter

"""
isconserved(p)

Checks if the input parameter (`p`) is a conserved quantity (i.e. have the `conserved`)
metadata.
"""
isconserved(x::Num, args...) = isconserved(Symbolics.unwrap(x), args...)
function isconserved(x, default = false)
    p = Symbolics.getparent(x, nothing)
    p === nothing || (x = p)
    Symbolics.getmetadata(x, ConservedParameter, default)
end

"""
    conservedequations(rn::ReactionSystem)

Calculate symbolic equations from conservation laws, writing dependent variables as
functions of independent variables and the conservation law constants.

Notes:
- Caches the resulting equations in `rn`, so will be fast on subsequent calls.

Examples:
```@repl
rn = @reaction_network begin
    k, A + B --> C
    k2, C --> A + B
    end
conservedequations(rn)
```
gives
```
2-element Vector{Equation}:
 B(t) ~ A(t) + Γ[1]
 C(t) ~ Γ[2] - A(t)
```
"""
function conservedequations(rn::ReactionSystem)
    conservationlaws(rn)
    nps = get_networkproperties(rn)
    nps.conservedeqs
end

"""
    conservationlaw_constants(rn::ReactionSystem)

Calculate symbolic equations from conservation laws, writing the conservation law constants
in terms of the dependent and independent variables.

Notes:
- Caches the resulting equations in `rn`, so will be fast on subsequent calls.

Examples:
```@julia
rn = @reaction_network begin
    k, A + B --> C
    k2, C --> A + B
    end
conservationlaw_constants(rn)
```
gives
```
2-element Vector{Equation}:
 Γ[1] ~ B(t) - A(t)
 Γ[2] ~ A(t) + C(t)
```
"""
function conservationlaw_constants(rn::ReactionSystem)
    conservationlaws(rn)
    nps = get_networkproperties(rn)
    nps.constantdefs
end

"""
    conservationlaws(netstoichmat::AbstractMatrix)::Matrix

Given the net stoichiometry matrix of a reaction system, computes a matrix of
conservation laws, each represented as a row in the output.
"""
function conservationlaws(nsm::Matrix; col_order = nothing)
    conslaws = positive_nullspace(nsm'; col_order = col_order)
    Matrix(conslaws)
end

# Used in the subsequent function.
function cache_conservationlaw_eqs!(rn::ReactionSystem, N::AbstractMatrix, col_order)
    nullity = size(N, 1)
    r = numspecies(rn) - nullity     # rank of the netstoichmat
    sts = species(rn)
    indepidxs = col_order[begin:r]
    indepspecs = sts[indepidxs]
    depidxs = col_order[(r + 1):end]
    depspecs = sts[depidxs]
    constants = MT.unwrap.(MT.scalarize(only(
        @parameters $(CONSERVED_CONSTANT_SYMBOL)[1:nullity] [conserved = true])))

    conservedeqs = Equation[]
    constantdefs = Equation[]
    for (i, depidx) in enumerate(depidxs)
        scaleby = (N[i, depidx] != 1) ? N[i, depidx] : one(eltype(N))
        (scaleby != 0) || error("Error, found a zero in the conservation law matrix where "
              *
              "one was not expected.")
        coefs = @view N[i, indepidxs]
        terms = sum(p -> p[1] / scaleby * p[2], zip(coefs, indepspecs))
        eq = depspecs[i] ~ constants[i] - terms
        push!(conservedeqs, eq)
        eq = constants[i] ~ depspecs[i] + terms
        push!(constantdefs, eq)
    end

    # cache in the system
    nps = get_networkproperties(rn)
    nps.rank = r
    nps.nullity = nullity
    nps.indepspecs = Set(indepspecs)
    nps.depspecs = Set(depspecs)
    nps.conservedeqs = conservedeqs
    nps.constantdefs = constantdefs

    nothing
end

"""
    conservationlaws(rs::ReactionSystem)

Return the conservation law matrix of the given `ReactionSystem`, calculating it if it is
not already stored within the system, or returning an alias to it.

Notes:
- The first time being called it is calculated and cached in `rn`, subsequent calls should
  be fast.
"""
function conservationlaws(rs::ReactionSystem)
    nps = get_networkproperties(rs)
    !isempty(nps.conservationmat) && (return nps.conservationmat)
    nsm = netstoichmat(rs)
    nps.conservationmat = conservationlaws(nsm; col_order = nps.col_order)
    cache_conservationlaw_eqs!(rs, nps.conservationmat, nps.col_order)
    nps.conservationmat
end

"""
    conservedquantities(state, cons_laws)

Compute conserved quantities for a system with the given conservation laws.
"""
conservedquantities(state, cons_laws) = cons_laws * state

# If u0s are not given while conservation laws are present, throws an error.
# Used in HomotopyContinuation and BifurcationKit extensions.
# Currently only checks if any u0s are given
# (not whether these are enough for computing conserved quantities, this will yield a less informative error).
function conservationlaw_errorcheck(rs, pre_varmap)
    vars_with_vals = Set(p[1] for p in pre_varmap)
    any(s -> s in vars_with_vals, species(rs)) && return
    isempty(conservedequations(Catalyst.flatten(rs))) ||
        error("The system has conservation laws but initial conditions were not provided for some species.")
end

"""
    iscomplexbalanced(rs::ReactionSystem, parametermap)

Constructively compute whether a network will have complex-balanced equilibrium
solutions, following the method in van der Schaft et al., [2015](https://link.springer.com/article/10.1007/s10910-015-0498-2#Sec3). 
Accepts a dictionary, vector, or tuple of variable-to-value mappings, e.g. [k1 => 1.0, k2 => 2.0,...]. 
"""

function iscomplexbalanced(rs::ReactionSystem, parametermap::Dict)
    if length(parametermap) != numparams(rs)
        error("Incorrect number of parameters specified.")
    end

    pmap = symmap_to_varmap(rs, parametermap)
    pmap = Dict(ModelingToolkit.value(k) => v for (k, v) in pmap)

    sm = speciesmap(rs)
    cm = reactioncomplexmap(rs)
    complexes, D = reactioncomplexes(rs)
    rxns = reactions(rs)
    nc = length(complexes)
    nr = numreactions(rs)
    nm = numspecies(rs)

    if !all(r -> ismassaction(r, rs), rxns)
        error("The supplied ReactionSystem has reactions that are not ismassaction. Testing for being complex balanced is currently only supported for pure mass action networks.")
    end

    rates = [substitute(rate, pmap) for rate in reactionrates(rs)]

    # Construct kinetic matrix, K
    K = zeros(nr, nc)
    for c in 1:nc
        complex = complexes[c]
        for (r, dir) in cm[complex]
            rxn = rxns[r]
            if dir == -1
                K[r, c] = rates[r]
            end
        end
    end

    L = -D * K
    S = netstoichmat(rs)

    # Compute ρ using the matrix-tree theorem
    g = incidencematgraph(rs)
    R = ratematrix(rs, rates)
    ρ = matrixtree(g, R)

    # Determine if 1) ρ is positive and 2) D^T Ln ρ lies in the image of S^T
    if all(>(0), ρ)
        img = D' * log.(ρ)
        if rank(S') == rank(hcat(S', img))
            return true
        else
            return false
        end
    else
        return false
    end
end

function iscomplexbalanced(rs::ReactionSystem, parametermap::Vector{<:Pair})
    pdict = Dict(parametermap)
    iscomplexbalanced(rs, pdict)
end

function iscomplexbalanced(rs::ReactionSystem, parametermap::Tuple)
    pdict = Dict(parametermap)
    iscomplexbalanced(rs, pdict)
end

function iscomplexbalanced(rs::ReactionSystem, parametermap)
    error("Parameter map must be a dictionary, tuple, or vector of symbol/value pairs.")
end

"""
    ratematrix(rs::ReactionSystem, parametermap)

    Given a reaction system with n complexes, outputs an n-by-n matrix where R_{ij} is the rate 
    constant of the reaction between complex i and complex j. Accepts a dictionary, vector, or tuple 
    of variable-to-value mappings, e.g. [k1 => 1.0, k2 => 2.0,...]. 
"""

function ratematrix(rs::ReactionSystem, rates::Vector{Float64})
    complexes, D = reactioncomplexes(rs)
    n = length(complexes)
    rxns = reactions(rs)
    ratematrix = zeros(n, n)

    for r in 1:length(rxns)
        rxn = rxns[r]
        s = findfirst(==(-1), @view D[:, r])
        p = findfirst(==(1), @view D[:, r])
        ratematrix[s, p] = rates[r]
    end
    ratematrix
end

function ratematrix(rs::ReactionSystem, parametermap::Dict)
    if length(parametermap) != numparams(rs)
        error("Incorrect number of parameters specified.")
    end

    pmap = symmap_to_varmap(rs, parametermap)
    pmap = Dict(ModelingToolkit.value(k) => v for (k, v) in pmap)

    rates = [substitute(rate, pmap) for rate in reactionrates(rs)]
    ratematrix(rs, rates)
end

function ratematrix(rs::ReactionSystem, parametermap::Vector{<:Pair})
    pdict = Dict(parametermap)
    ratematrix(rs, pdict)
end

function ratematrix(rs::ReactionSystem, parametermap::Tuple)
    pdict = Dict(parametermap)
    ratematrix(rs, pdict)
end

function ratematrix(rs::ReactionSystem, parametermap)
    error("Parameter map must be a dictionary, tuple, or vector of symbol/value pairs.")
end

### BELOW: Helper functions for iscomplexbalanced

function matrixtree(g::SimpleDiGraph, distmx::Matrix)
    n = nv(g)
    if size(distmx) != (n, n)
        error("Size of distance matrix is incorrect")
    end

    π = zeros(n)

    if !Graphs.is_connected(g)
        ccs = Graphs.connected_components(g)
        for cc in ccs
            sg, vmap = Graphs.induced_subgraph(g, cc)
            distmx_s = distmx[cc, cc]
            π_j = matrixtree(sg, distmx_s)
            π[cc] = π_j
        end
        return π
    end

    # generate all spanning trees
    ug = SimpleGraph(SimpleDiGraph(g))
    trees = collect(Combinatorics.combinations(collect(edges(ug)), n - 1))
    trees = SimpleGraph.(trees)
    trees = filter!(t -> isempty(Graphs.cycle_basis(t)), trees)

    # constructed rooted trees for every vertex, compute sum
    for v in 1:n
        rootedTrees = [reverse(Graphs.bfs_tree(t, v, dir = :in)) for t in trees]
        π[v] = sum([treeweight(t, g, distmx) for t in rootedTrees])
    end

    # sum the contributions
    return π
end

function treeweight(t::SimpleDiGraph, g::SimpleDiGraph, distmx::Matrix)
    prod = 1
    for e in edges(t)
        s = Graphs.src(e)
        t = Graphs.dst(e)
        prod *= distmx[s, t]
    end
    prod
end

<<<<<<< HEAD
### Deficiency one

"""
    satisfiesdeficiencyone(rn::ReactionSystem)

    Check if a reaction network obeys the conditions of the deficiency one theorem, which ensures that there is only one equilibrium for every positive stoichiometric compatibility class.
"""

function satisfiesdeficiencyone(rn::ReactionSystem)
    complexes, D = reactioncomplexes(rn)
    δ = deficiency(rn)
    δ_l = linkagedeficiencies(rn)

    lcs = linkageclasses(rn)
    tslcs = terminallinkageclasses(rn)

    # Check the conditions for the deficiency one theorem: 
    #   1) the deficiency of each individual linkage class is at most 1; 
    #   2) the sum of the linkage deficiencies is the total deficiency, and 
    #   3) there is only one terminal linkage class per linkage class. 
    all(<=(1), δ_l) && (sum(δ_l) == δ) && (length(lcs) == length(tslcs))
end

"""
    satisfiesdeficiencyzero(rn::ReactionSystem)

    Check if a reaction network obeys the conditions of the deficiency zero theorem, which ensures that there is only one equilibrium for every positive stoichiometric compatibility class, this equilibrium is asymptotically stable, and this equilibrium is complex balanced.
"""

function satisfiesdeficiencyzero(rn::ReactionSystem) 
    δ = deficiency(rn)
    δ == 0 && isweaklyreversible(rn)
end

"""
    robustspecies(rn::ReactionSystem)

    Return a vector of indices corresponding to species that are concentration robust, i.e. for every positive equilbrium, the concentration of species s will be the same. 

    Note: This function currently only works for networks of deficiency one, and is not currently guaranteed to return *all* the concentration-robust species in the network. Any species returned by the function will be robust, but this may not include all of them. Use with caution. Support for higher deficiency networks and necessary conditions for robustness will be coming in the future.  
"""

function robustspecies(rn::ReactionSystem)
    complexes, D = reactioncomplexes(rn)
    nps = get_networkproperties(rn)

    if deficiency(rn) != 1
        error("This algorithm currently only checks for robust species in networks with deficiency one.")
    end

    # A species is concnetration robust in a deficiency one network if there are two non-terminal complexes (i.e. complexes 
    # belonging to a linkage class that is not terminal) that differ only in species s (i.e. their difference is some 
    # multiple of s. (A + B, A) differ only in B. (A + 2B, B) differ in both A and B, since A + 2B - B = A + B). 

    if !nps.checkedrobust
        tslcs = terminallinkageclasses(rn)
        Z = complexstoichmat(rn)

        # Find the complexes that do not belong to a terminal linkage class 
        nonterminal_complexes = deleteat!([1:length(complexes);], vcat(tslcs...))
        robust_species = Int64[]

        for (c_s, c_p) in collect(Combinatorics.combinations(nonterminal_complexes, 2))
            # Check the difference of all the combinations of complexes. The support is the set of indices that are non-zero 
            supp = findall(!=(0), Z[:, c_s] - Z[:, c_p])

            # If the support has length one, then they differ in only one species, and that species is concentration robust. 
            length(supp) == 1 && supp[1] ∉ robust_species && push!(robust_species, supp...)
        end
        nps.checkedrobust = true
        nps.robustspecies = robust_species
    end

    nps.robustspecies
=======
"""
    cycles(rs::ReactionSystem)

    Returns the matrix of a basis of cycles (or flux vectors), or a basis for reaction fluxes for which the system is at steady state. 
    These correspond to right eigenvectors of the stoichiometric matrix. Equivalent to [`fluxmodebasis`](@ref). 
"""

function cycles(rs::ReactionSystem)
    nps = get_networkproperties(rs)
    nsm = netstoichmat(rs)
    !isempty(nps.cyclemat) && return nps.cyclemat
    nps.cyclemat = cycles(nsm; col_order = nps.col_order)
    nps.cyclemat
end

function cycles(nsm::Matrix; col_order = nothing)
    positive_nullspace(nsm; col_order)
end

function positive_nullspace(M::T; col_order = nothing) where {T <: AbstractMatrix}
    # compute the left nullspace over the integers
    N = MT.nullspace(M; col_order)

    # if all coefficients for a cycle are negative, make positive
    for Ncol in eachcol(N)
        all(r -> r <= 0, Ncol) && (Ncol .*= -1)
    end

    # check we haven't overflowed
    iszero(M * N) || error("Calculation of the cycle matrix was inaccurate, "
          * "likely due to numerical overflow. Please use a larger integer "
          * "type like Int128 or BigInt for the net stoichiometry matrix.")

    T(N)
end

"""
    fluxvectors(rs::ReactionSystem)

    See documentation for [`cycles`](@ref). 
"""

function fluxvectors(rs::ReactionSystem)
    cycles(rs)
>>>>>>> 5fecb55f
end<|MERGE_RESOLUTION|>--- conflicted
+++ resolved
@@ -897,82 +897,6 @@
     prod
 end
 
-<<<<<<< HEAD
-### Deficiency one
-
-"""
-    satisfiesdeficiencyone(rn::ReactionSystem)
-
-    Check if a reaction network obeys the conditions of the deficiency one theorem, which ensures that there is only one equilibrium for every positive stoichiometric compatibility class.
-"""
-
-function satisfiesdeficiencyone(rn::ReactionSystem)
-    complexes, D = reactioncomplexes(rn)
-    δ = deficiency(rn)
-    δ_l = linkagedeficiencies(rn)
-
-    lcs = linkageclasses(rn)
-    tslcs = terminallinkageclasses(rn)
-
-    # Check the conditions for the deficiency one theorem: 
-    #   1) the deficiency of each individual linkage class is at most 1; 
-    #   2) the sum of the linkage deficiencies is the total deficiency, and 
-    #   3) there is only one terminal linkage class per linkage class. 
-    all(<=(1), δ_l) && (sum(δ_l) == δ) && (length(lcs) == length(tslcs))
-end
-
-"""
-    satisfiesdeficiencyzero(rn::ReactionSystem)
-
-    Check if a reaction network obeys the conditions of the deficiency zero theorem, which ensures that there is only one equilibrium for every positive stoichiometric compatibility class, this equilibrium is asymptotically stable, and this equilibrium is complex balanced.
-"""
-
-function satisfiesdeficiencyzero(rn::ReactionSystem) 
-    δ = deficiency(rn)
-    δ == 0 && isweaklyreversible(rn)
-end
-
-"""
-    robustspecies(rn::ReactionSystem)
-
-    Return a vector of indices corresponding to species that are concentration robust, i.e. for every positive equilbrium, the concentration of species s will be the same. 
-
-    Note: This function currently only works for networks of deficiency one, and is not currently guaranteed to return *all* the concentration-robust species in the network. Any species returned by the function will be robust, but this may not include all of them. Use with caution. Support for higher deficiency networks and necessary conditions for robustness will be coming in the future.  
-"""
-
-function robustspecies(rn::ReactionSystem)
-    complexes, D = reactioncomplexes(rn)
-    nps = get_networkproperties(rn)
-
-    if deficiency(rn) != 1
-        error("This algorithm currently only checks for robust species in networks with deficiency one.")
-    end
-
-    # A species is concnetration robust in a deficiency one network if there are two non-terminal complexes (i.e. complexes 
-    # belonging to a linkage class that is not terminal) that differ only in species s (i.e. their difference is some 
-    # multiple of s. (A + B, A) differ only in B. (A + 2B, B) differ in both A and B, since A + 2B - B = A + B). 
-
-    if !nps.checkedrobust
-        tslcs = terminallinkageclasses(rn)
-        Z = complexstoichmat(rn)
-
-        # Find the complexes that do not belong to a terminal linkage class 
-        nonterminal_complexes = deleteat!([1:length(complexes);], vcat(tslcs...))
-        robust_species = Int64[]
-
-        for (c_s, c_p) in collect(Combinatorics.combinations(nonterminal_complexes, 2))
-            # Check the difference of all the combinations of complexes. The support is the set of indices that are non-zero 
-            supp = findall(!=(0), Z[:, c_s] - Z[:, c_p])
-
-            # If the support has length one, then they differ in only one species, and that species is concentration robust. 
-            length(supp) == 1 && supp[1] ∉ robust_species && push!(robust_species, supp...)
-        end
-        nps.checkedrobust = true
-        nps.robustspecies = robust_species
-    end
-
-    nps.robustspecies
-=======
 """
     cycles(rs::ReactionSystem)
 
@@ -1017,5 +941,80 @@
 
 function fluxvectors(rs::ReactionSystem)
     cycles(rs)
->>>>>>> 5fecb55f
+end
+
+### Deficiency one
+
+"""
+    satisfiesdeficiencyone(rn::ReactionSystem)
+
+    Check if a reaction network obeys the conditions of the deficiency one theorem, which ensures that there is only one equilibrium for every positive stoichiometric compatibility class.
+"""
+
+function satisfiesdeficiencyone(rn::ReactionSystem)
+    complexes, D = reactioncomplexes(rn)
+    δ = deficiency(rn)
+    δ_l = linkagedeficiencies(rn)
+
+    lcs = linkageclasses(rn)
+    tslcs = terminallinkageclasses(rn)
+
+    # Check the conditions for the deficiency one theorem: 
+    #   1) the deficiency of each individual linkage class is at most 1; 
+    #   2) the sum of the linkage deficiencies is the total deficiency, and 
+    #   3) there is only one terminal linkage class per linkage class. 
+    all(<=(1), δ_l) && (sum(δ_l) == δ) && (length(lcs) == length(tslcs))
+end
+
+"""
+    satisfiesdeficiencyzero(rn::ReactionSystem)
+
+    Check if a reaction network obeys the conditions of the deficiency zero theorem, which ensures that there is only one equilibrium for every positive stoichiometric compatibility class, this equilibrium is asymptotically stable, and this equilibrium is complex balanced.
+"""
+
+function satisfiesdeficiencyzero(rn::ReactionSystem) 
+    δ = deficiency(rn)
+    δ == 0 && isweaklyreversible(rn)
+end
+
+"""
+    robustspecies(rn::ReactionSystem)
+
+    Return a vector of indices corresponding to species that are concentration robust, i.e. for every positive equilbrium, the concentration of species s will be the same. 
+
+    Note: This function currently only works for networks of deficiency one, and is not currently guaranteed to return *all* the concentration-robust species in the network. Any species returned by the function will be robust, but this may not include all of them. Use with caution. Support for higher deficiency networks and necessary conditions for robustness will be coming in the future.  
+"""
+
+function robustspecies(rn::ReactionSystem)
+    complexes, D = reactioncomplexes(rn)
+    nps = get_networkproperties(rn)
+
+    if deficiency(rn) != 1
+        error("This algorithm currently only checks for robust species in networks with deficiency one.")
+    end
+
+    # A species is concnetration robust in a deficiency one network if there are two non-terminal complexes (i.e. complexes 
+    # belonging to a linkage class that is not terminal) that differ only in species s (i.e. their difference is some 
+    # multiple of s. (A + B, A) differ only in B. (A + 2B, B) differ in both A and B, since A + 2B - B = A + B). 
+
+    if !nps.checkedrobust
+        tslcs = terminallinkageclasses(rn)
+        Z = complexstoichmat(rn)
+
+        # Find the complexes that do not belong to a terminal linkage class 
+        nonterminal_complexes = deleteat!([1:length(complexes);], vcat(tslcs...))
+        robust_species = Int64[]
+
+        for (c_s, c_p) in collect(Combinatorics.combinations(nonterminal_complexes, 2))
+            # Check the difference of all the combinations of complexes. The support is the set of indices that are non-zero 
+            supp = findall(!=(0), Z[:, c_s] - Z[:, c_p])
+
+            # If the support has length one, then they differ in only one species, and that species is concentration robust. 
+            length(supp) == 1 && supp[1] ∉ robust_species && push!(robust_species, supp...)
+        end
+        nps.checkedrobust = true
+        nps.robustspecies = robust_species
+    end
+
+    nps.robustspecies
 end