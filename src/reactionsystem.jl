
"""
$(TYPEDEF)

One chemical reaction.

# Fields
$(FIELDS)

# Examples

```julia
using Catalyst
@parameters k[1:20]
@variables t A(t) B(t) C(t) D(t)
rxs = [Reaction(k[1], nothing, [A]),            # 0 -> A
       Reaction(k[2], [B], nothing),            # B -> 0
       Reaction(k[3],[A],[C]),                  # A -> C
       Reaction(k[4], [C], [A,B]),              # C -> A + B
       Reaction(k[5], [C], [A], [1], [2]),      # C -> A + A
       Reaction(k[6], [A,B], [C]),              # A + B -> C
       Reaction(k[7], [B], [A], [2], [1]),      # 2B -> A
       Reaction(k[8], [A,B], [A,C]),            # A + B -> A + C
       Reaction(k[9], [A,B], [C,D]),            # A + B -> C + D
       Reaction(k[10], [A], [C,D], [2], [1,1]), # 2A -> C + D
       Reaction(k[11], [A], [A,B], [2], [1,1]), # 2A -> A + B
       Reaction(k[12], [A,B,C], [C,D], [1,3,4], [2, 3]),          # A+3B+4C -> 2C + 3D
       Reaction(k[13], [A,B], nothing, [3,1], nothing),           # 3A+B -> 0
       Reaction(k[14], nothing, [A], nothing, [2]),               # 0 -> 2A
       Reaction(k[15]*A/(2+A), [A], nothing; only_use_rate=true), # A -> 0 with custom rate
       Reaction(k[16], [A], [B]; only_use_rate=true),             # A -> B with custom rate.
       Reaction(k[17]*A*exp(B), [C], [D], [2], [1]),              # 2C -> D with non constant rate.
       Reaction(k[18]*B, nothing, [B], nothing, [2]),             # 0 -> 2B with non constant rate.
       Reaction(k[19]*t, [A], [B]),                                # A -> B with non constant rate.
       Reaction(k[20]*t*A, [B,C], [D],[2,1],[2])                  # 2A +B -> 2C with non constant rate.
  ]
```

Notes:
- `nothing` can be used to indicate a reaction that has no reactants or no products.
  In this case the corresponding stoichiometry vector should also be set to `nothing`.
- The three-argument form assumes all reactant and product stoichiometric coefficients
  are one.
"""
struct Reaction{S, T <: Number}
    """The rate function (excluding mass action terms)."""
    rate
    """Reaction substrates."""
    substrates::Vector
    """Reaction products."""
    products::Vector
    """The stoichiometric coefficients of the reactants."""
    substoich::Vector{T}
    """The stoichiometric coefficients of the products."""
    prodstoich::Vector{T}
    """The net stoichiometric coefficients of all species changed by the reaction."""
    netstoich::Vector{Pair{S,T}}
    """
    `false` (default) if `rate` should be multiplied by mass action terms to give the rate law.
    `true` if `rate` represents the full reaction rate law.
    """
    only_use_rate::Bool
end

function Reaction(rate, subs, prods, substoich, prodstoich;
                  netstoich=nothing, only_use_rate=false,
                  kwargs...)

    (isnothing(prods)&&isnothing(subs)) && error("A reaction requires a non-nothing substrate or product vector.")
    (isnothing(prodstoich)&&isnothing(substoich)) && error("Both substrate and product stochiometry inputs cannot be nothing.")
    if isnothing(subs)
        subs = Vector{Term}()
        !isnothing(substoich) && error("If substrates are nothing, substrate stiocihometries have to be so too.")
        substoich = typeof(prodstoich)()
    end
    if isnothing(prods)
        prods = Vector{Term}()
        !isnothing(prodstoich) && error("If products are nothing, product stiocihometries have to be so too.")
        prodstoich = typeof(substoich)()
    end
    subs = value.(subs)
    prods = value.(prods)
    ns = isnothing(netstoich) ? get_netstoich(subs, prods, substoich, prodstoich) : netstoich
    Reaction(value(rate), subs, prods, substoich, prodstoich, ns, only_use_rate)
end


# three argument constructor assumes stoichiometric coefs are one and integers
function Reaction(rate, subs, prods; kwargs...)

    sstoich = isnothing(subs) ? nothing : ones(Int,length(subs))
    pstoich = isnothing(prods) ? nothing : ones(Int,length(prods))
    Reaction(rate, subs, prods, sstoich, pstoich; kwargs...)
end

function print_rxside(io::IO, specs, stoich)
    # reactants/substrates
    if isempty(specs)
        print(io, "∅")
    else
        for (i,spec) in enumerate(specs)
            if stoich[1] == 1
                print(io, ModelingToolkit.operation(spec))
            else
                print(io, stoich[i], ModelingToolkit.operation(spec))
            end

            (i < length(specs)) && print(io, " + ")
        end
    end
    nothing
end

function Base.show(io::IO, rx::Reaction)
    print(io, rx.rate, ", ")
    print_rxside(io, rx.substrates, rx.substoich)
    arrow = rx.only_use_rate ? "⇒" : "-->"
    print(io, " ", arrow, " ")
    print_rxside(io, rx.products, rx.prodstoich)
end

function ModelingToolkit.namespace_equation(rx::Reaction, name)
    Reaction(namespace_expr(rx.rate, name), 
             namespace_expr(rx.substrates, name),
             namespace_expr(rx.products, name),
             rx.substoich, rx.prodstoich,            
             [namespace_expr(n[1],name) => n[2] for n in rx.netstoich], rx.only_use_rate)
end

# calculates the net stoichiometry of a reaction as a vector of pairs (sub,substoich)
function get_netstoich(subs, prods, sstoich, pstoich)
    # stoichiometry as a Dictionary
    nsdict = Dict{Any, eltype(sstoich)}(sub => -sstoich[i] for (i,sub) in enumerate(subs))
    for (i,p) in enumerate(prods)
        coef = pstoich[i]
        @inbounds nsdict[p] = haskey(nsdict, p) ? nsdict[p] + coef : coef
    end

    # stoichiometry as a vector
    ns = [el for el in nsdict if el[2] != zero(el[2])]

    ns
end

"""
$(TYPEDEF)

A system of chemical reactions.

# Fields
$(FIELDS)

# Example
Continuing from the example in the [`Reaction`](@ref) definition:
```julia
@named rs = ReactionSystem(rxs, t, [A,B,C,D], k)
```

Notes:
- ReactionSystems currently do rudimentary unit checking, requiring that
  all species have the same units, and all reactions have rate laws with 
  units of (species units) / (time units). Unit checking can be disabled
  by passing the keyword argument `checks=false`.
"""
struct ReactionSystem <: ModelingToolkit.AbstractTimeDependentSystem
    """The reactions defining the system."""
    eqs::Vector{Reaction}
    """Independent variable (usually time)."""
    iv::Any
    """Dependent (state) variables representing amount of each species. Must not contain the independent variable."""
    states::Vector
    """Parameter variables. Must not contain the independent variable."""
    ps::Vector
    """Equations for observed variables."""
    observed::Vector{Equation}
    """The name of the system"""
    name::Symbol
    """Internal sub-systems"""
    systems::Vector
    """
    The default values to use when initial conditions and/or
    parameters are not supplied in `ODEProblem`.
    """
    defaults::Dict
    """Type of the system"""
    connection_type::Any

    function ReactionSystem(eqs, iv, states, ps, observed, name, systems, defaults, connection_type; checks::Bool = true)

        iv′ = value(iv)
        states′ = value.(states)
        ps′ = value.(ps)

        if checks
            check_variables(states′, iv′)
            check_parameters(ps′, iv′)
            # check_units(eqs)    # disable as check the newly generated system below
        end
        rs = new(collect(eqs), iv′, states′, ps′, observed, name, systems, defaults, connection_type)
        checks && validate(rs)

        rs
    end
end

function ReactionSystem(eqs, iv, species, ps;
                        observed = [],
                        systems = [],
                        name = nothing,
                        default_u0=Dict(),
                        default_p=Dict(),
                        defaults=_merge(Dict(default_u0), Dict(default_p)),
                        connection_type=nothing,
                        checks = true)
    name === nothing && throw(ArgumentError("The `name` keyword must be provided. Please consider using the `@named` macro"))

    ReactionSystem(eqs, iv, species, ps, observed, name, systems, defaults, connection_type, 
                   checks = checks)
end

function ReactionSystem(iv; kwargs...)
    ReactionSystem(Reaction[], iv, [], []; kwargs...)
end

function ModelingToolkit.equations(sys::ReactionSystem)
    eqs = get_eqs(sys)
    systems = get_systems(sys)
    if isempty(systems)
        return eqs
    else
        eqs = Any[eqs;
               reduce(vcat,
                      ModelingToolkit.namespace_equations.(get_systems(sys));
                      init=Any[])]
        return eqs
    end
end

"""
    oderatelaw(rx; combinatoric_ratelaw=true)

Given a [`Reaction`](@ref), return the symbolic reaction rate law used in
generated ODEs for the reaction. Note, for a reaction defined by

`k*X*Y, X+Z --> 2X + Y`

the expression that is returned will be `k*X(t)^2*Y(t)*Z(t)`. For a reaction
of the form

`k, 2X+3Y --> Z`

the expression that is returned will be `k * (X(t)^2/2) * (Y(t)^3/6)`.

Notes:
- Allocates
- `combinatoric_ratelaw=true` uses factorial scaling factors in calculating the rate
    law, i.e. for `2S -> 0` at rate `k` the ratelaw would be `k*S^2/2!`. If
    `combinatoric_ratelaw=false` then the ratelaw is `k*S^2`, i.e. the scaling factor is
    ignored.
"""
function oderatelaw(rx; combinatoric_ratelaw=true)
    @unpack rate, substrates, substoich, only_use_rate = rx
    rl = rate
    if !only_use_rate
        coef = one(eltype(substoich))
        for (i,stoich) in enumerate(substoich)
            coef *= factorial(stoich)
            rl   *= isone(stoich) ? substrates[i] : substrates[i]^stoich
        end
        combinatoric_ratelaw && (!isone(coef)) && (rl /= coef)
    end
    rl
end

function assemble_oderhs(rs; combinatoric_ratelaws=true)
    sts = get_states(rs)
    species_to_idx = Dict((x => i for (i,x) in enumerate(sts)))
    rhsvec         = Any[0 for i in eachindex(sts)]

    for rx in get_eqs(rs)
        rl = oderatelaw(rx; combinatoric_ratelaw=combinatoric_ratelaws)
        for (spec,stoich) in rx.netstoich
            i = species_to_idx[spec]
            if _iszero(rhsvec[i])
                signedrl  = (stoich > zero(stoich)) ? rl : -rl
                rhsvec[i] = isone(abs(stoich)) ? signedrl : stoich * rl
            else
                Δspec     = isone(abs(stoich)) ? rl : abs(stoich) * rl
                rhsvec[i] = (stoich > zero(stoich)) ? (rhsvec[i] + Δspec) : (rhsvec[i] - Δspec)
            end
        end
    end

    rhsvec
end

function assemble_drift(rs; combinatoric_ratelaws=true, as_odes=true, include_zero_odes=true)
    rhsvec = assemble_oderhs(rs; combinatoric_ratelaws=combinatoric_ratelaws)
    if as_odes
        D   = Differential(get_iv(rs))
        eqs = [Equation(D(x),rhs) for (x,rhs) in zip(get_states(rs),rhsvec) if (include_zero_odes || (!_iszero(rhs)))]
    else
        eqs = [Equation(0,rhs) for rhs in rhsvec if (include_zero_odes || (!_iszero(rhs)))]
    end
    eqs
end

function assemble_diffusion(rs, noise_scaling; combinatoric_ratelaws=true)
    sts  = get_states(rs)
    eqs  = Matrix{Any}(undef, length(sts), length(get_eqs(rs)))
    eqs .= 0
    species_to_idx = Dict((x => i for (i,x) in enumerate(sts)))

    for (j,rx) in enumerate(equations(rs))
        rlsqrt = sqrt(abs(oderatelaw(rx; combinatoric_ratelaw=combinatoric_ratelaws)))
        (noise_scaling!==nothing) && (rlsqrt *= noise_scaling[j])
        for (spec,stoich) in rx.netstoich
            i            = species_to_idx[spec]
            signedrlsqrt = (stoich > zero(stoich)) ? rlsqrt : -rlsqrt
            eqs[i,j]     = isone(abs(stoich)) ? signedrlsqrt : stoich * rlsqrt
        end
    end
    eqs
end

"""
    jumpratelaw(rx; rxvars=get_variables(rx.rate), combinatoric_ratelaw=true)

Given a [`Reaction`](@ref), return the symbolic reaction rate law used in
generated stochastic chemical kinetics model SSAs for the reaction. Note,
for a reaction defined by

`k*X*Y, X+Z --> 2X + Y`

the expression that is returned will be `k*X^2*Y*Z`. For a reaction of
the form

`k, 2X+3Y --> Z`

the expression that is returned will be `k * binomial(X,2) *
binomial(Y,3)`.

Notes:
- `rxvars` should give the `Variable`s, i.e. species and parameters, the rate depends on.
- Allocates
- `combinatoric_ratelaw=true` uses binomials in calculating the rate law, i.e. for `2S ->
  0` at rate `k` the ratelaw would be `k*S*(S-1)/2`. If `combinatoric_ratelaw=false` then
  the ratelaw is `k*S*(S-1)`, i.e. the rate law is not normalized by the scaling
  factor.
"""
function jumpratelaw(rx; rxvars=get_variables(rx.rate), combinatoric_ratelaw=true)
    @unpack rate, substrates, substoich, only_use_rate = rx
    rl = rate
    if !only_use_rate
        coef = one(eltype(substoich))
        for (i,stoich) in enumerate(substoich)
            s   = substrates[i]
            rl *= s
            isone(stoich) && continue
            for i in one(stoich):(stoich-one(stoich))
                rl *= (s - i)
            end
            combinatoric_ratelaw && (coef *= factorial(stoich))
        end
        !isone(coef) && (rl /= coef)
    end
    rl
end

# if haveivdep=false then time dependent rates will still be classified as mass action
"""
```julia
ismassaction(rx, rs; rxvars = get_variables(rx.rate),
                              haveivdep = any(var -> isequal(get_iv(rs),var), rxvars),
                              stateset = Set(states(rs)))
```

True if a given reaction is of mass action form, i.e. `rx.rate` does not depend
on any chemical species that correspond to states of the system, and does not depend
explicitly on the independent variable (usually time).

# Arguments
- `rx`, the [`Reaction`](@ref).
- `rs`, a [`ReactionSystem`](@ref) containing the reaction.
- Optional: `rxvars`, `Variable`s which are not in `rxvars` are ignored as possible dependencies.
- Optional: `haveivdep`, `true` if the [`Reaction`](@ref) `rate` field explicitly depends on the independent variable.
- Optional: `stateset`, set of states which if the rxvars are within mean rx is non-mass action.
"""
function ismassaction(rx, rs; rxvars = get_variables(rx.rate),
                              haveivdep = any(var -> isequal(get_iv(rs),var), rxvars),
                              stateset = Set(get_states(rs)))
    # if no dependencies must be zero order
    (length(rxvars)==0) && return true
    haveivdep && return false
    rx.only_use_rate && return false
    @inbounds for i = 1:length(rxvars)
        (rxvars[i] in stateset) && return false
    end
    return true
end

@inline function makemajump(rx; combinatoric_ratelaw=true)
    @unpack rate, substrates, substoich, netstoich = rx
    zeroorder = (length(substoich) == 0)
    reactant_stoch = Vector{Pair{Any,eltype(substoich)}}(undef, length(substoich))
    @inbounds for i = 1:length(reactant_stoch)
        reactant_stoch[i] = substrates[i] => substoich[i]
    end
    #push!(rstoich, reactant_stoch)
    coef = (zeroorder || (!combinatoric_ratelaw)) ? one(eltype(substoich)) : prod(stoich -> factorial(stoich), substoich)
    (!isone(coef)) && (rate /= coef)
    #push!(rates, rate)
    net_stoch      = [Pair(p[1],p[2]) for p in netstoich]
    #push!(nstoich, net_stoch)
    MassActionJump(Num(rate), reactant_stoch, net_stoch, scale_rates=false, useiszero=false)
end

function assemble_jumps(rs; combinatoric_ratelaws=true)
    meqs = MassActionJump[]; ceqs = ConstantRateJump[]; veqs = VariableRateJump[]
    stateset = Set(get_states(rs))
    #rates = [];  rstoich = []; nstoich = []
    rxvars = []
    ivname = nameof(get_iv(rs))

    isempty(equations(rs)) && error("Must give at least one reaction before constructing a JumpSystem.")
    for rx in equations(rs)
        empty!(rxvars)
        (rx.rate isa Symbolic) && get_variables!(rxvars, rx.rate)
        haveivdep = false
        @inbounds for i = 1:length(rxvars)
            if isequal(rxvars[i], get_iv(rs))
                haveivdep = true
                break
            end
        end
        if ismassaction(rx, rs; rxvars=rxvars, haveivdep=haveivdep, stateset=stateset)
            push!(meqs, makemajump(rx, combinatoric_ratelaw=combinatoric_ratelaws))
        else
            rl     = jumpratelaw(rx, rxvars=rxvars, combinatoric_ratelaw=combinatoric_ratelaws)
            affect = Vector{Equation}()
            for (spec,stoich) in rx.netstoich
                push!(affect, spec ~ spec + stoich)
            end
            if haveivdep
                push!(veqs, VariableRateJump(rl,affect))
            else
                push!(ceqs, ConstantRateJump(rl,affect))
            end
        end
    end
    #eqs[1] = MassActionJump(rates, rstoich, nstoich, scale_rates=false, useiszero=false)
    vcat(meqs,ceqs,veqs)
end

function make_systems_with_type!(systems::Vector{T}, rs::ReactionSystem, include_zero_odes=true) where {T <: ModelingToolkit.AbstractSystem}
    resize!(systems, length(get_systems(rs)))
    for (i,sys) in enumerate(get_systems(rs))
        if sys isa ReactionSystem
            systems[i] = convert(T, sys, include_zero_odes=include_zero_odes)
        elseif sys isa T
            systems[i] = sys
        else
            error("ModelingToolkit does not currently support convert($(typeof(sys)), sys::$T)")
        end
    end    
    systems
end
<<<<<<< HEAD
=======

>>>>>>> 27a76000
"""
```julia
Base.convert(::Type{<:ODESystem},rs::ReactionSystem)
```
Convert a [`ReactionSystem`](@ref) to an `ModelingToolkit.ODESystem`.

Notes:
- `combinatoric_ratelaws=true` uses factorial scaling factors in calculating the rate
law, i.e. for `2S -> 0` at rate `k` the ratelaw would be `k*S^2/2!`. If
`combinatoric_ratelaws=false` then the ratelaw is `k*S^2`, i.e. the scaling factor is
ignored.
"""
function Base.convert(::Type{<:ODESystem}, rs::ReactionSystem; 
                      name=nameof(rs), combinatoric_ratelaws=true, include_zero_odes=true, 
                      checks=false, kwargs...)
    eqs     = assemble_drift(rs; combinatoric_ratelaws=combinatoric_ratelaws, 
                                 include_zero_odes=include_zero_odes)
    systems = make_systems_with_type!(Vector{ODESystem}(), rs, include_zero_odes)
    ODESystem(eqs, get_iv(rs), get_states(rs), get_ps(rs); name=name, systems=systems, 
              defaults=get_defaults(rs), checks=checks, kwargs...)
end

"""
```julia
Base.convert(::Type{<:NonlinearSystem},rs::ReactionSystem)
```

Convert a [`ReactionSystem`](@ref) to an `ModelingToolkit.NonlinearSystem`.

Notes:
- `combinatoric_ratelaws=true` uses factorial scaling factors in calculating the rate
law, i.e. for `2S -> 0` at rate `k` the ratelaw would be `k*S^2/2!`. If
`combinatoric_ratelaws=false` then the ratelaw is `k*S^2`, i.e. the scaling factor is
ignored.
"""
function Base.convert(::Type{<:NonlinearSystem},rs::ReactionSystem;
                      name=nameof(rs), combinatoric_ratelaws=true, include_zero_odes=true, 
                      checks = false, kwargs...)
    eqs     = assemble_drift(rs; combinatoric_ratelaws=combinatoric_ratelaws, as_odes=false, 
                                 include_zero_odes=include_zero_odes)
    systems = make_systems_with_type!(Vector{NonlinearSystem}(), rs, include_zero_odes)
    NonlinearSystem(eqs, get_states(rs), get_ps(rs); name=name, systems=systems, 
                    defaults=get_defaults(rs), checks = checks, kwargs...)
end

"""
```julia
Base.convert(::Type{<:SDESystem},rs::ReactionSystem)
```

Convert a [`ReactionSystem`](@ref) to an `ModelingToolkit.SDESystem`.

Notes:
- `combinatoric_ratelaws=true` uses factorial scaling factors in calculating the rate
law, i.e. for `2S -> 0` at rate `k` the ratelaw would be `k*S^2/2!`. If
`combinatoric_ratelaws=false` then the ratelaw is `k*S^2`, i.e. the scaling factor is
ignored.
- `noise_scaling=nothing::Union{Vector{Num},Num,Nothing}` allows for linear
scaling of the noise in the chemical Langevin equations. If `nothing` is given, the default
value as in Gillespie 2000 is used. Alternatively, a `Num` can be given, this is
added as a parameter to the system (at the end of the parameter array). All noise terms
are linearly scaled with this value. The parameter may be one already declared in the `ReactionSystem`.
Finally, a `Vector{Num}` can be provided (the length must be equal to the number of reactions).
Here the noise for each reaction is scaled by the corresponding parameter in the input vector.
This input may contain repeat parameters.
"""
function Base.convert(::Type{<:SDESystem}, rs::ReactionSystem;
                      noise_scaling=nothing, name=nameof(rs), combinatoric_ratelaws=true, 
                      include_zero_odes=true, checks = false, kwargs...)

    if noise_scaling isa AbstractArray
        (length(noise_scaling)!=length(equations(rs))) &&
        error("The number of elements in 'noise_scaling' must be equal " *
              "to the number of reactions in the reaction system.")
        if !(noise_scaling isa Symbolics.Arr)
            noise_scaling = value.(noise_scaling)
        end
    elseif !isnothing(noise_scaling)
        noise_scaling = fill(value(noise_scaling),length(equations(rs)))
    end

    eqs      = assemble_drift(rs; combinatoric_ratelaws=combinatoric_ratelaws, 
                                  include_zero_odes=include_zero_odes)
    noiseeqs = assemble_diffusion(rs,noise_scaling;
                                  combinatoric_ratelaws=combinatoric_ratelaws)
    systems = make_systems_with_type!(Vector{SDESystem}(), rs, include_zero_odes)
    SDESystem(eqs, noiseeqs, get_iv(rs), get_states(rs),
              (noise_scaling===nothing) ? get_ps(rs) : union(get_ps(rs), toparam(noise_scaling));
              name=name, 
              systems=systems,
              defaults=get_defaults(rs),
              checks = checks,
              kwargs...)
end

"""
```julia
Base.convert(::Type{<:JumpSystem},rs::ReactionSystem; combinatoric_ratelaws=true)
```

Convert a [`ReactionSystem`](@ref) to an `ModelingToolkit.JumpSystem`.

Notes:
- `combinatoric_ratelaws=true` uses binomials in calculating the rate law, i.e. for `2S ->
  0` at rate `k` the ratelaw would be `k*S*(S-1)/2`. If `combinatoric_ratelaws=false` then
  the ratelaw is `k*S*(S-1)`, i.e. the rate law is not normalized by the scaling
  factor.
"""
function Base.convert(::Type{<:JumpSystem},rs::ReactionSystem; 
                      name=nameof(rs), combinatoric_ratelaws=true, checks = false, kwargs...)
    eqs     = assemble_jumps(rs; combinatoric_ratelaws=combinatoric_ratelaws)
    isempty(get_systems(rs)) || error("Conversion to JumpSystems with subsystems is not currently supported.")
    systems = convert.(JumpSystem, get_systems(rs))    
    JumpSystem(eqs, get_iv(rs), get_states(rs), get_ps(rs); name=name, systems=systems, 
               defaults=get_defaults(rs), checks = checks, kwargs...)
end


### Converts a reaction system to ODE or SDE problems ###


# ODEProblem from AbstractReactionNetwork
function DiffEqBase.ODEProblem(rs::ReactionSystem, u0, tspan, p=DiffEqBase.NullParameters(), args...; 
                               check_length=false, kwargs...)
    return ODEProblem(convert(ODESystem,rs; kwargs...),u0,tspan,p, args...; check_length, kwargs...)
end

# NonlinearProblem from AbstractReactionNetwork
function DiffEqBase.NonlinearProblem(rs::ReactionSystem, u0, p=DiffEqBase.NullParameters(), args...; 
                                     check_length=false, kwargs...)
    return NonlinearProblem(convert(NonlinearSystem,rs; kwargs...), u0, p, args...; check_length, kwargs...)
end


# SDEProblem from AbstractReactionNetwork
function DiffEqBase.SDEProblem(rs::ReactionSystem, u0, tspan, p=DiffEqBase.NullParameters(), args...; 
                               noise_scaling=nothing, kwargs...)
    sde_sys  = convert(SDESystem,rs;noise_scaling=noise_scaling, kwargs...)
    p_matrix = zeros(length(get_states(rs)), length(get_eqs(rs)))
    return SDEProblem(sde_sys,u0,tspan,p,args...; noise_rate_prototype=p_matrix,kwargs...)
end

# DiscreteProblem from AbstractReactionNetwork
function DiffEqBase.DiscreteProblem(rs::ReactionSystem, u0, tspan::Tuple, p=DiffEqBase.NullParameters(), 
                                    args...; kwargs...)
    return DiscreteProblem(convert(JumpSystem,rs; kwargs...), u0,tspan,p, args...; kwargs...)
end

# JumpProblem from AbstractReactionNetwork
function DiffEqJump.JumpProblem(rs::ReactionSystem, prob, aggregator, args...; kwargs...)
    return JumpProblem(convert(JumpSystem,rs; kwargs...), prob, aggregator, args...; kwargs...)
end

# SteadyStateProblem from AbstractReactionNetwork
function DiffEqBase.SteadyStateProblem(rs::ReactionSystem, u0, p=DiffEqBase.NullParameters(), args...; 
                                       kwargs...)
    return SteadyStateProblem(ODEFunction(convert(ODESystem,rs; kwargs...)),u0,p, args...; kwargs...)
end

# determine which species a reaction depends on
function ModelingToolkit.get_variables!(deps::Set, rx::Reaction, variables)
    (rx.rate isa Symbolic) && get_variables!(deps, rx.rate, variables)
    for s in rx.substrates
        push!(deps, s)
    end
    deps
end

# determine which species a reaction modifies
function ModelingToolkit.modified_states!(mstates, rx::Reaction, sts::Set)
    for (species,stoich) in rx.netstoich
        (species in sts) && push!(mstates, species)
    end
end
<|MERGE_RESOLUTION|>--- conflicted
+++ resolved
@@ -1,645 +1,642 @@
-
-"""
-$(TYPEDEF)
-
-One chemical reaction.
-
-# Fields
-$(FIELDS)
-
-# Examples
-
-```julia
-using Catalyst
-@parameters k[1:20]
-@variables t A(t) B(t) C(t) D(t)
-rxs = [Reaction(k[1], nothing, [A]),            # 0 -> A
-       Reaction(k[2], [B], nothing),            # B -> 0
-       Reaction(k[3],[A],[C]),                  # A -> C
-       Reaction(k[4], [C], [A,B]),              # C -> A + B
-       Reaction(k[5], [C], [A], [1], [2]),      # C -> A + A
-       Reaction(k[6], [A,B], [C]),              # A + B -> C
-       Reaction(k[7], [B], [A], [2], [1]),      # 2B -> A
-       Reaction(k[8], [A,B], [A,C]),            # A + B -> A + C
-       Reaction(k[9], [A,B], [C,D]),            # A + B -> C + D
-       Reaction(k[10], [A], [C,D], [2], [1,1]), # 2A -> C + D
-       Reaction(k[11], [A], [A,B], [2], [1,1]), # 2A -> A + B
-       Reaction(k[12], [A,B,C], [C,D], [1,3,4], [2, 3]),          # A+3B+4C -> 2C + 3D
-       Reaction(k[13], [A,B], nothing, [3,1], nothing),           # 3A+B -> 0
-       Reaction(k[14], nothing, [A], nothing, [2]),               # 0 -> 2A
-       Reaction(k[15]*A/(2+A), [A], nothing; only_use_rate=true), # A -> 0 with custom rate
-       Reaction(k[16], [A], [B]; only_use_rate=true),             # A -> B with custom rate.
-       Reaction(k[17]*A*exp(B), [C], [D], [2], [1]),              # 2C -> D with non constant rate.
-       Reaction(k[18]*B, nothing, [B], nothing, [2]),             # 0 -> 2B with non constant rate.
-       Reaction(k[19]*t, [A], [B]),                                # A -> B with non constant rate.
-       Reaction(k[20]*t*A, [B,C], [D],[2,1],[2])                  # 2A +B -> 2C with non constant rate.
-  ]
-```
-
-Notes:
-- `nothing` can be used to indicate a reaction that has no reactants or no products.
-  In this case the corresponding stoichiometry vector should also be set to `nothing`.
-- The three-argument form assumes all reactant and product stoichiometric coefficients
-  are one.
-"""
-struct Reaction{S, T <: Number}
-    """The rate function (excluding mass action terms)."""
-    rate
-    """Reaction substrates."""
-    substrates::Vector
-    """Reaction products."""
-    products::Vector
-    """The stoichiometric coefficients of the reactants."""
-    substoich::Vector{T}
-    """The stoichiometric coefficients of the products."""
-    prodstoich::Vector{T}
-    """The net stoichiometric coefficients of all species changed by the reaction."""
-    netstoich::Vector{Pair{S,T}}
-    """
-    `false` (default) if `rate` should be multiplied by mass action terms to give the rate law.
-    `true` if `rate` represents the full reaction rate law.
-    """
-    only_use_rate::Bool
-end
-
-function Reaction(rate, subs, prods, substoich, prodstoich;
-                  netstoich=nothing, only_use_rate=false,
-                  kwargs...)
-
-    (isnothing(prods)&&isnothing(subs)) && error("A reaction requires a non-nothing substrate or product vector.")
-    (isnothing(prodstoich)&&isnothing(substoich)) && error("Both substrate and product stochiometry inputs cannot be nothing.")
-    if isnothing(subs)
-        subs = Vector{Term}()
-        !isnothing(substoich) && error("If substrates are nothing, substrate stiocihometries have to be so too.")
-        substoich = typeof(prodstoich)()
-    end
-    if isnothing(prods)
-        prods = Vector{Term}()
-        !isnothing(prodstoich) && error("If products are nothing, product stiocihometries have to be so too.")
-        prodstoich = typeof(substoich)()
-    end
-    subs = value.(subs)
-    prods = value.(prods)
-    ns = isnothing(netstoich) ? get_netstoich(subs, prods, substoich, prodstoich) : netstoich
-    Reaction(value(rate), subs, prods, substoich, prodstoich, ns, only_use_rate)
-end
-
-
-# three argument constructor assumes stoichiometric coefs are one and integers
-function Reaction(rate, subs, prods; kwargs...)
-
-    sstoich = isnothing(subs) ? nothing : ones(Int,length(subs))
-    pstoich = isnothing(prods) ? nothing : ones(Int,length(prods))
-    Reaction(rate, subs, prods, sstoich, pstoich; kwargs...)
-end
-
-function print_rxside(io::IO, specs, stoich)
-    # reactants/substrates
-    if isempty(specs)
-        print(io, "∅")
-    else
-        for (i,spec) in enumerate(specs)
-            if stoich[1] == 1
-                print(io, ModelingToolkit.operation(spec))
-            else
-                print(io, stoich[i], ModelingToolkit.operation(spec))
-            end
-
-            (i < length(specs)) && print(io, " + ")
-        end
-    end
-    nothing
-end
-
-function Base.show(io::IO, rx::Reaction)
-    print(io, rx.rate, ", ")
-    print_rxside(io, rx.substrates, rx.substoich)
-    arrow = rx.only_use_rate ? "⇒" : "-->"
-    print(io, " ", arrow, " ")
-    print_rxside(io, rx.products, rx.prodstoich)
-end
-
-function ModelingToolkit.namespace_equation(rx::Reaction, name)
-    Reaction(namespace_expr(rx.rate, name), 
-             namespace_expr(rx.substrates, name),
-             namespace_expr(rx.products, name),
-             rx.substoich, rx.prodstoich,            
-             [namespace_expr(n[1],name) => n[2] for n in rx.netstoich], rx.only_use_rate)
-end
-
-# calculates the net stoichiometry of a reaction as a vector of pairs (sub,substoich)
-function get_netstoich(subs, prods, sstoich, pstoich)
-    # stoichiometry as a Dictionary
-    nsdict = Dict{Any, eltype(sstoich)}(sub => -sstoich[i] for (i,sub) in enumerate(subs))
-    for (i,p) in enumerate(prods)
-        coef = pstoich[i]
-        @inbounds nsdict[p] = haskey(nsdict, p) ? nsdict[p] + coef : coef
-    end
-
-    # stoichiometry as a vector
-    ns = [el for el in nsdict if el[2] != zero(el[2])]
-
-    ns
-end
-
-"""
-$(TYPEDEF)
-
-A system of chemical reactions.
-
-# Fields
-$(FIELDS)
-
-# Example
-Continuing from the example in the [`Reaction`](@ref) definition:
-```julia
-@named rs = ReactionSystem(rxs, t, [A,B,C,D], k)
-```
-
-Notes:
-- ReactionSystems currently do rudimentary unit checking, requiring that
-  all species have the same units, and all reactions have rate laws with 
-  units of (species units) / (time units). Unit checking can be disabled
-  by passing the keyword argument `checks=false`.
-"""
-struct ReactionSystem <: ModelingToolkit.AbstractTimeDependentSystem
-    """The reactions defining the system."""
-    eqs::Vector{Reaction}
-    """Independent variable (usually time)."""
-    iv::Any
-    """Dependent (state) variables representing amount of each species. Must not contain the independent variable."""
-    states::Vector
-    """Parameter variables. Must not contain the independent variable."""
-    ps::Vector
-    """Equations for observed variables."""
-    observed::Vector{Equation}
-    """The name of the system"""
-    name::Symbol
-    """Internal sub-systems"""
-    systems::Vector
-    """
-    The default values to use when initial conditions and/or
-    parameters are not supplied in `ODEProblem`.
-    """
-    defaults::Dict
-    """Type of the system"""
-    connection_type::Any
-
-    function ReactionSystem(eqs, iv, states, ps, observed, name, systems, defaults, connection_type; checks::Bool = true)
-
-        iv′ = value(iv)
-        states′ = value.(states)
-        ps′ = value.(ps)
-
-        if checks
-            check_variables(states′, iv′)
-            check_parameters(ps′, iv′)
-            # check_units(eqs)    # disable as check the newly generated system below
-        end
-        rs = new(collect(eqs), iv′, states′, ps′, observed, name, systems, defaults, connection_type)
-        checks && validate(rs)
-
-        rs
-    end
-end
-
-function ReactionSystem(eqs, iv, species, ps;
-                        observed = [],
-                        systems = [],
-                        name = nothing,
-                        default_u0=Dict(),
-                        default_p=Dict(),
-                        defaults=_merge(Dict(default_u0), Dict(default_p)),
-                        connection_type=nothing,
-                        checks = true)
-    name === nothing && throw(ArgumentError("The `name` keyword must be provided. Please consider using the `@named` macro"))
-
-    ReactionSystem(eqs, iv, species, ps, observed, name, systems, defaults, connection_type, 
-                   checks = checks)
-end
-
-function ReactionSystem(iv; kwargs...)
-    ReactionSystem(Reaction[], iv, [], []; kwargs...)
-end
-
-function ModelingToolkit.equations(sys::ReactionSystem)
-    eqs = get_eqs(sys)
-    systems = get_systems(sys)
-    if isempty(systems)
-        return eqs
-    else
-        eqs = Any[eqs;
-               reduce(vcat,
-                      ModelingToolkit.namespace_equations.(get_systems(sys));
-                      init=Any[])]
-        return eqs
-    end
-end
-
-"""
-    oderatelaw(rx; combinatoric_ratelaw=true)
-
-Given a [`Reaction`](@ref), return the symbolic reaction rate law used in
-generated ODEs for the reaction. Note, for a reaction defined by
-
-`k*X*Y, X+Z --> 2X + Y`
-
-the expression that is returned will be `k*X(t)^2*Y(t)*Z(t)`. For a reaction
-of the form
-
-`k, 2X+3Y --> Z`
-
-the expression that is returned will be `k * (X(t)^2/2) * (Y(t)^3/6)`.
-
-Notes:
-- Allocates
-- `combinatoric_ratelaw=true` uses factorial scaling factors in calculating the rate
-    law, i.e. for `2S -> 0` at rate `k` the ratelaw would be `k*S^2/2!`. If
-    `combinatoric_ratelaw=false` then the ratelaw is `k*S^2`, i.e. the scaling factor is
-    ignored.
-"""
-function oderatelaw(rx; combinatoric_ratelaw=true)
-    @unpack rate, substrates, substoich, only_use_rate = rx
-    rl = rate
-    if !only_use_rate
-        coef = one(eltype(substoich))
-        for (i,stoich) in enumerate(substoich)
-            coef *= factorial(stoich)
-            rl   *= isone(stoich) ? substrates[i] : substrates[i]^stoich
-        end
-        combinatoric_ratelaw && (!isone(coef)) && (rl /= coef)
-    end
-    rl
-end
-
-function assemble_oderhs(rs; combinatoric_ratelaws=true)
-    sts = get_states(rs)
-    species_to_idx = Dict((x => i for (i,x) in enumerate(sts)))
-    rhsvec         = Any[0 for i in eachindex(sts)]
-
-    for rx in get_eqs(rs)
-        rl = oderatelaw(rx; combinatoric_ratelaw=combinatoric_ratelaws)
-        for (spec,stoich) in rx.netstoich
-            i = species_to_idx[spec]
-            if _iszero(rhsvec[i])
-                signedrl  = (stoich > zero(stoich)) ? rl : -rl
-                rhsvec[i] = isone(abs(stoich)) ? signedrl : stoich * rl
-            else
-                Δspec     = isone(abs(stoich)) ? rl : abs(stoich) * rl
-                rhsvec[i] = (stoich > zero(stoich)) ? (rhsvec[i] + Δspec) : (rhsvec[i] - Δspec)
-            end
-        end
-    end
-
-    rhsvec
-end
-
-function assemble_drift(rs; combinatoric_ratelaws=true, as_odes=true, include_zero_odes=true)
-    rhsvec = assemble_oderhs(rs; combinatoric_ratelaws=combinatoric_ratelaws)
-    if as_odes
-        D   = Differential(get_iv(rs))
-        eqs = [Equation(D(x),rhs) for (x,rhs) in zip(get_states(rs),rhsvec) if (include_zero_odes || (!_iszero(rhs)))]
-    else
-        eqs = [Equation(0,rhs) for rhs in rhsvec if (include_zero_odes || (!_iszero(rhs)))]
-    end
-    eqs
-end
-
-function assemble_diffusion(rs, noise_scaling; combinatoric_ratelaws=true)
-    sts  = get_states(rs)
-    eqs  = Matrix{Any}(undef, length(sts), length(get_eqs(rs)))
-    eqs .= 0
-    species_to_idx = Dict((x => i for (i,x) in enumerate(sts)))
-
-    for (j,rx) in enumerate(equations(rs))
-        rlsqrt = sqrt(abs(oderatelaw(rx; combinatoric_ratelaw=combinatoric_ratelaws)))
-        (noise_scaling!==nothing) && (rlsqrt *= noise_scaling[j])
-        for (spec,stoich) in rx.netstoich
-            i            = species_to_idx[spec]
-            signedrlsqrt = (stoich > zero(stoich)) ? rlsqrt : -rlsqrt
-            eqs[i,j]     = isone(abs(stoich)) ? signedrlsqrt : stoich * rlsqrt
-        end
-    end
-    eqs
-end
-
-"""
-    jumpratelaw(rx; rxvars=get_variables(rx.rate), combinatoric_ratelaw=true)
-
-Given a [`Reaction`](@ref), return the symbolic reaction rate law used in
-generated stochastic chemical kinetics model SSAs for the reaction. Note,
-for a reaction defined by
-
-`k*X*Y, X+Z --> 2X + Y`
-
-the expression that is returned will be `k*X^2*Y*Z`. For a reaction of
-the form
-
-`k, 2X+3Y --> Z`
-
-the expression that is returned will be `k * binomial(X,2) *
-binomial(Y,3)`.
-
-Notes:
-- `rxvars` should give the `Variable`s, i.e. species and parameters, the rate depends on.
-- Allocates
-- `combinatoric_ratelaw=true` uses binomials in calculating the rate law, i.e. for `2S ->
-  0` at rate `k` the ratelaw would be `k*S*(S-1)/2`. If `combinatoric_ratelaw=false` then
-  the ratelaw is `k*S*(S-1)`, i.e. the rate law is not normalized by the scaling
-  factor.
-"""
-function jumpratelaw(rx; rxvars=get_variables(rx.rate), combinatoric_ratelaw=true)
-    @unpack rate, substrates, substoich, only_use_rate = rx
-    rl = rate
-    if !only_use_rate
-        coef = one(eltype(substoich))
-        for (i,stoich) in enumerate(substoich)
-            s   = substrates[i]
-            rl *= s
-            isone(stoich) && continue
-            for i in one(stoich):(stoich-one(stoich))
-                rl *= (s - i)
-            end
-            combinatoric_ratelaw && (coef *= factorial(stoich))
-        end
-        !isone(coef) && (rl /= coef)
-    end
-    rl
-end
-
-# if haveivdep=false then time dependent rates will still be classified as mass action
-"""
-```julia
-ismassaction(rx, rs; rxvars = get_variables(rx.rate),
-                              haveivdep = any(var -> isequal(get_iv(rs),var), rxvars),
-                              stateset = Set(states(rs)))
-```
-
-True if a given reaction is of mass action form, i.e. `rx.rate` does not depend
-on any chemical species that correspond to states of the system, and does not depend
-explicitly on the independent variable (usually time).
-
-# Arguments
-- `rx`, the [`Reaction`](@ref).
-- `rs`, a [`ReactionSystem`](@ref) containing the reaction.
-- Optional: `rxvars`, `Variable`s which are not in `rxvars` are ignored as possible dependencies.
-- Optional: `haveivdep`, `true` if the [`Reaction`](@ref) `rate` field explicitly depends on the independent variable.
-- Optional: `stateset`, set of states which if the rxvars are within mean rx is non-mass action.
-"""
-function ismassaction(rx, rs; rxvars = get_variables(rx.rate),
-                              haveivdep = any(var -> isequal(get_iv(rs),var), rxvars),
-                              stateset = Set(get_states(rs)))
-    # if no dependencies must be zero order
-    (length(rxvars)==0) && return true
-    haveivdep && return false
-    rx.only_use_rate && return false
-    @inbounds for i = 1:length(rxvars)
-        (rxvars[i] in stateset) && return false
-    end
-    return true
-end
-
-@inline function makemajump(rx; combinatoric_ratelaw=true)
-    @unpack rate, substrates, substoich, netstoich = rx
-    zeroorder = (length(substoich) == 0)
-    reactant_stoch = Vector{Pair{Any,eltype(substoich)}}(undef, length(substoich))
-    @inbounds for i = 1:length(reactant_stoch)
-        reactant_stoch[i] = substrates[i] => substoich[i]
-    end
-    #push!(rstoich, reactant_stoch)
-    coef = (zeroorder || (!combinatoric_ratelaw)) ? one(eltype(substoich)) : prod(stoich -> factorial(stoich), substoich)
-    (!isone(coef)) && (rate /= coef)
-    #push!(rates, rate)
-    net_stoch      = [Pair(p[1],p[2]) for p in netstoich]
-    #push!(nstoich, net_stoch)
-    MassActionJump(Num(rate), reactant_stoch, net_stoch, scale_rates=false, useiszero=false)
-end
-
-function assemble_jumps(rs; combinatoric_ratelaws=true)
-    meqs = MassActionJump[]; ceqs = ConstantRateJump[]; veqs = VariableRateJump[]
-    stateset = Set(get_states(rs))
-    #rates = [];  rstoich = []; nstoich = []
-    rxvars = []
-    ivname = nameof(get_iv(rs))
-
-    isempty(equations(rs)) && error("Must give at least one reaction before constructing a JumpSystem.")
-    for rx in equations(rs)
-        empty!(rxvars)
-        (rx.rate isa Symbolic) && get_variables!(rxvars, rx.rate)
-        haveivdep = false
-        @inbounds for i = 1:length(rxvars)
-            if isequal(rxvars[i], get_iv(rs))
-                haveivdep = true
-                break
-            end
-        end
-        if ismassaction(rx, rs; rxvars=rxvars, haveivdep=haveivdep, stateset=stateset)
-            push!(meqs, makemajump(rx, combinatoric_ratelaw=combinatoric_ratelaws))
-        else
-            rl     = jumpratelaw(rx, rxvars=rxvars, combinatoric_ratelaw=combinatoric_ratelaws)
-            affect = Vector{Equation}()
-            for (spec,stoich) in rx.netstoich
-                push!(affect, spec ~ spec + stoich)
-            end
-            if haveivdep
-                push!(veqs, VariableRateJump(rl,affect))
-            else
-                push!(ceqs, ConstantRateJump(rl,affect))
-            end
-        end
-    end
-    #eqs[1] = MassActionJump(rates, rstoich, nstoich, scale_rates=false, useiszero=false)
-    vcat(meqs,ceqs,veqs)
-end
-
-function make_systems_with_type!(systems::Vector{T}, rs::ReactionSystem, include_zero_odes=true) where {T <: ModelingToolkit.AbstractSystem}
-    resize!(systems, length(get_systems(rs)))
-    for (i,sys) in enumerate(get_systems(rs))
-        if sys isa ReactionSystem
-            systems[i] = convert(T, sys, include_zero_odes=include_zero_odes)
-        elseif sys isa T
-            systems[i] = sys
-        else
-            error("ModelingToolkit does not currently support convert($(typeof(sys)), sys::$T)")
-        end
-    end    
-    systems
-end
-<<<<<<< HEAD
-=======
-
->>>>>>> 27a76000
-"""
-```julia
-Base.convert(::Type{<:ODESystem},rs::ReactionSystem)
-```
-Convert a [`ReactionSystem`](@ref) to an `ModelingToolkit.ODESystem`.
-
-Notes:
-- `combinatoric_ratelaws=true` uses factorial scaling factors in calculating the rate
-law, i.e. for `2S -> 0` at rate `k` the ratelaw would be `k*S^2/2!`. If
-`combinatoric_ratelaws=false` then the ratelaw is `k*S^2`, i.e. the scaling factor is
-ignored.
-"""
-function Base.convert(::Type{<:ODESystem}, rs::ReactionSystem; 
-                      name=nameof(rs), combinatoric_ratelaws=true, include_zero_odes=true, 
-                      checks=false, kwargs...)
-    eqs     = assemble_drift(rs; combinatoric_ratelaws=combinatoric_ratelaws, 
-                                 include_zero_odes=include_zero_odes)
-    systems = make_systems_with_type!(Vector{ODESystem}(), rs, include_zero_odes)
-    ODESystem(eqs, get_iv(rs), get_states(rs), get_ps(rs); name=name, systems=systems, 
-              defaults=get_defaults(rs), checks=checks, kwargs...)
-end
-
-"""
-```julia
-Base.convert(::Type{<:NonlinearSystem},rs::ReactionSystem)
-```
-
-Convert a [`ReactionSystem`](@ref) to an `ModelingToolkit.NonlinearSystem`.
-
-Notes:
-- `combinatoric_ratelaws=true` uses factorial scaling factors in calculating the rate
-law, i.e. for `2S -> 0` at rate `k` the ratelaw would be `k*S^2/2!`. If
-`combinatoric_ratelaws=false` then the ratelaw is `k*S^2`, i.e. the scaling factor is
-ignored.
-"""
-function Base.convert(::Type{<:NonlinearSystem},rs::ReactionSystem;
-                      name=nameof(rs), combinatoric_ratelaws=true, include_zero_odes=true, 
-                      checks = false, kwargs...)
-    eqs     = assemble_drift(rs; combinatoric_ratelaws=combinatoric_ratelaws, as_odes=false, 
-                                 include_zero_odes=include_zero_odes)
-    systems = make_systems_with_type!(Vector{NonlinearSystem}(), rs, include_zero_odes)
-    NonlinearSystem(eqs, get_states(rs), get_ps(rs); name=name, systems=systems, 
-                    defaults=get_defaults(rs), checks = checks, kwargs...)
-end
-
-"""
-```julia
-Base.convert(::Type{<:SDESystem},rs::ReactionSystem)
-```
-
-Convert a [`ReactionSystem`](@ref) to an `ModelingToolkit.SDESystem`.
-
-Notes:
-- `combinatoric_ratelaws=true` uses factorial scaling factors in calculating the rate
-law, i.e. for `2S -> 0` at rate `k` the ratelaw would be `k*S^2/2!`. If
-`combinatoric_ratelaws=false` then the ratelaw is `k*S^2`, i.e. the scaling factor is
-ignored.
-- `noise_scaling=nothing::Union{Vector{Num},Num,Nothing}` allows for linear
-scaling of the noise in the chemical Langevin equations. If `nothing` is given, the default
-value as in Gillespie 2000 is used. Alternatively, a `Num` can be given, this is
-added as a parameter to the system (at the end of the parameter array). All noise terms
-are linearly scaled with this value. The parameter may be one already declared in the `ReactionSystem`.
-Finally, a `Vector{Num}` can be provided (the length must be equal to the number of reactions).
-Here the noise for each reaction is scaled by the corresponding parameter in the input vector.
-This input may contain repeat parameters.
-"""
-function Base.convert(::Type{<:SDESystem}, rs::ReactionSystem;
-                      noise_scaling=nothing, name=nameof(rs), combinatoric_ratelaws=true, 
-                      include_zero_odes=true, checks = false, kwargs...)
-
-    if noise_scaling isa AbstractArray
-        (length(noise_scaling)!=length(equations(rs))) &&
-        error("The number of elements in 'noise_scaling' must be equal " *
-              "to the number of reactions in the reaction system.")
-        if !(noise_scaling isa Symbolics.Arr)
-            noise_scaling = value.(noise_scaling)
-        end
-    elseif !isnothing(noise_scaling)
-        noise_scaling = fill(value(noise_scaling),length(equations(rs)))
-    end
-
-    eqs      = assemble_drift(rs; combinatoric_ratelaws=combinatoric_ratelaws, 
-                                  include_zero_odes=include_zero_odes)
-    noiseeqs = assemble_diffusion(rs,noise_scaling;
-                                  combinatoric_ratelaws=combinatoric_ratelaws)
-    systems = make_systems_with_type!(Vector{SDESystem}(), rs, include_zero_odes)
-    SDESystem(eqs, noiseeqs, get_iv(rs), get_states(rs),
-              (noise_scaling===nothing) ? get_ps(rs) : union(get_ps(rs), toparam(noise_scaling));
-              name=name, 
-              systems=systems,
-              defaults=get_defaults(rs),
-              checks = checks,
-              kwargs...)
-end
-
-"""
-```julia
-Base.convert(::Type{<:JumpSystem},rs::ReactionSystem; combinatoric_ratelaws=true)
-```
-
-Convert a [`ReactionSystem`](@ref) to an `ModelingToolkit.JumpSystem`.
-
-Notes:
-- `combinatoric_ratelaws=true` uses binomials in calculating the rate law, i.e. for `2S ->
-  0` at rate `k` the ratelaw would be `k*S*(S-1)/2`. If `combinatoric_ratelaws=false` then
-  the ratelaw is `k*S*(S-1)`, i.e. the rate law is not normalized by the scaling
-  factor.
-"""
-function Base.convert(::Type{<:JumpSystem},rs::ReactionSystem; 
-                      name=nameof(rs), combinatoric_ratelaws=true, checks = false, kwargs...)
-    eqs     = assemble_jumps(rs; combinatoric_ratelaws=combinatoric_ratelaws)
-    isempty(get_systems(rs)) || error("Conversion to JumpSystems with subsystems is not currently supported.")
-    systems = convert.(JumpSystem, get_systems(rs))    
-    JumpSystem(eqs, get_iv(rs), get_states(rs), get_ps(rs); name=name, systems=systems, 
-               defaults=get_defaults(rs), checks = checks, kwargs...)
-end
-
-
-### Converts a reaction system to ODE or SDE problems ###
-
-
-# ODEProblem from AbstractReactionNetwork
-function DiffEqBase.ODEProblem(rs::ReactionSystem, u0, tspan, p=DiffEqBase.NullParameters(), args...; 
-                               check_length=false, kwargs...)
-    return ODEProblem(convert(ODESystem,rs; kwargs...),u0,tspan,p, args...; check_length, kwargs...)
-end
-
-# NonlinearProblem from AbstractReactionNetwork
-function DiffEqBase.NonlinearProblem(rs::ReactionSystem, u0, p=DiffEqBase.NullParameters(), args...; 
-                                     check_length=false, kwargs...)
-    return NonlinearProblem(convert(NonlinearSystem,rs; kwargs...), u0, p, args...; check_length, kwargs...)
-end
-
-
-# SDEProblem from AbstractReactionNetwork
-function DiffEqBase.SDEProblem(rs::ReactionSystem, u0, tspan, p=DiffEqBase.NullParameters(), args...; 
-                               noise_scaling=nothing, kwargs...)
-    sde_sys  = convert(SDESystem,rs;noise_scaling=noise_scaling, kwargs...)
-    p_matrix = zeros(length(get_states(rs)), length(get_eqs(rs)))
-    return SDEProblem(sde_sys,u0,tspan,p,args...; noise_rate_prototype=p_matrix,kwargs...)
-end
-
-# DiscreteProblem from AbstractReactionNetwork
-function DiffEqBase.DiscreteProblem(rs::ReactionSystem, u0, tspan::Tuple, p=DiffEqBase.NullParameters(), 
-                                    args...; kwargs...)
-    return DiscreteProblem(convert(JumpSystem,rs; kwargs...), u0,tspan,p, args...; kwargs...)
-end
-
-# JumpProblem from AbstractReactionNetwork
-function DiffEqJump.JumpProblem(rs::ReactionSystem, prob, aggregator, args...; kwargs...)
-    return JumpProblem(convert(JumpSystem,rs; kwargs...), prob, aggregator, args...; kwargs...)
-end
-
-# SteadyStateProblem from AbstractReactionNetwork
-function DiffEqBase.SteadyStateProblem(rs::ReactionSystem, u0, p=DiffEqBase.NullParameters(), args...; 
-                                       kwargs...)
-    return SteadyStateProblem(ODEFunction(convert(ODESystem,rs; kwargs...)),u0,p, args...; kwargs...)
-end
-
-# determine which species a reaction depends on
-function ModelingToolkit.get_variables!(deps::Set, rx::Reaction, variables)
-    (rx.rate isa Symbolic) && get_variables!(deps, rx.rate, variables)
-    for s in rx.substrates
-        push!(deps, s)
-    end
-    deps
-end
-
-# determine which species a reaction modifies
-function ModelingToolkit.modified_states!(mstates, rx::Reaction, sts::Set)
-    for (species,stoich) in rx.netstoich
-        (species in sts) && push!(mstates, species)
-    end
-end
+
+"""
+$(TYPEDEF)
+
+One chemical reaction.
+
+# Fields
+$(FIELDS)
+
+# Examples
+
+```julia
+using Catalyst
+@parameters k[1:20]
+@variables t A(t) B(t) C(t) D(t)
+rxs = [Reaction(k[1], nothing, [A]),            # 0 -> A
+       Reaction(k[2], [B], nothing),            # B -> 0
+       Reaction(k[3],[A],[C]),                  # A -> C
+       Reaction(k[4], [C], [A,B]),              # C -> A + B
+       Reaction(k[5], [C], [A], [1], [2]),      # C -> A + A
+       Reaction(k[6], [A,B], [C]),              # A + B -> C
+       Reaction(k[7], [B], [A], [2], [1]),      # 2B -> A
+       Reaction(k[8], [A,B], [A,C]),            # A + B -> A + C
+       Reaction(k[9], [A,B], [C,D]),            # A + B -> C + D
+       Reaction(k[10], [A], [C,D], [2], [1,1]), # 2A -> C + D
+       Reaction(k[11], [A], [A,B], [2], [1,1]), # 2A -> A + B
+       Reaction(k[12], [A,B,C], [C,D], [1,3,4], [2, 3]),          # A+3B+4C -> 2C + 3D
+       Reaction(k[13], [A,B], nothing, [3,1], nothing),           # 3A+B -> 0
+       Reaction(k[14], nothing, [A], nothing, [2]),               # 0 -> 2A
+       Reaction(k[15]*A/(2+A), [A], nothing; only_use_rate=true), # A -> 0 with custom rate
+       Reaction(k[16], [A], [B]; only_use_rate=true),             # A -> B with custom rate.
+       Reaction(k[17]*A*exp(B), [C], [D], [2], [1]),              # 2C -> D with non constant rate.
+       Reaction(k[18]*B, nothing, [B], nothing, [2]),             # 0 -> 2B with non constant rate.
+       Reaction(k[19]*t, [A], [B]),                                # A -> B with non constant rate.
+       Reaction(k[20]*t*A, [B,C], [D],[2,1],[2])                  # 2A +B -> 2C with non constant rate.
+  ]
+```
+
+Notes:
+- `nothing` can be used to indicate a reaction that has no reactants or no products.
+  In this case the corresponding stoichiometry vector should also be set to `nothing`.
+- The three-argument form assumes all reactant and product stoichiometric coefficients
+  are one.
+"""
+struct Reaction{S, T <: Number}
+    """The rate function (excluding mass action terms)."""
+    rate
+    """Reaction substrates."""
+    substrates::Vector
+    """Reaction products."""
+    products::Vector
+    """The stoichiometric coefficients of the reactants."""
+    substoich::Vector{T}
+    """The stoichiometric coefficients of the products."""
+    prodstoich::Vector{T}
+    """The net stoichiometric coefficients of all species changed by the reaction."""
+    netstoich::Vector{Pair{S,T}}
+    """
+    `false` (default) if `rate` should be multiplied by mass action terms to give the rate law.
+    `true` if `rate` represents the full reaction rate law.
+    """
+    only_use_rate::Bool
+end
+
+function Reaction(rate, subs, prods, substoich, prodstoich;
+                  netstoich=nothing, only_use_rate=false,
+                  kwargs...)
+
+    (isnothing(prods)&&isnothing(subs)) && error("A reaction requires a non-nothing substrate or product vector.")
+    (isnothing(prodstoich)&&isnothing(substoich)) && error("Both substrate and product stochiometry inputs cannot be nothing.")
+    if isnothing(subs)
+        subs = Vector{Term}()
+        !isnothing(substoich) && error("If substrates are nothing, substrate stiocihometries have to be so too.")
+        substoich = typeof(prodstoich)()
+    end
+    if isnothing(prods)
+        prods = Vector{Term}()
+        !isnothing(prodstoich) && error("If products are nothing, product stiocihometries have to be so too.")
+        prodstoich = typeof(substoich)()
+    end
+    subs = value.(subs)
+    prods = value.(prods)
+    ns = isnothing(netstoich) ? get_netstoich(subs, prods, substoich, prodstoich) : netstoich
+    Reaction(value(rate), subs, prods, substoich, prodstoich, ns, only_use_rate)
+end
+
+
+# three argument constructor assumes stoichiometric coefs are one and integers
+function Reaction(rate, subs, prods; kwargs...)
+
+    sstoich = isnothing(subs) ? nothing : ones(Int,length(subs))
+    pstoich = isnothing(prods) ? nothing : ones(Int,length(prods))
+    Reaction(rate, subs, prods, sstoich, pstoich; kwargs...)
+end
+
+function print_rxside(io::IO, specs, stoich)
+    # reactants/substrates
+    if isempty(specs)
+        print(io, "∅")
+    else
+        for (i,spec) in enumerate(specs)
+            if stoich[1] == 1
+                print(io, ModelingToolkit.operation(spec))
+            else
+                print(io, stoich[i], ModelingToolkit.operation(spec))
+            end
+
+            (i < length(specs)) && print(io, " + ")
+        end
+    end
+    nothing
+end
+
+function Base.show(io::IO, rx::Reaction)
+    print(io, rx.rate, ", ")
+    print_rxside(io, rx.substrates, rx.substoich)
+    arrow = rx.only_use_rate ? "⇒" : "-->"
+    print(io, " ", arrow, " ")
+    print_rxside(io, rx.products, rx.prodstoich)
+end
+
+function ModelingToolkit.namespace_equation(rx::Reaction, name)
+    Reaction(namespace_expr(rx.rate, name), 
+             namespace_expr(rx.substrates, name),
+             namespace_expr(rx.products, name),
+             rx.substoich, rx.prodstoich,            
+             [namespace_expr(n[1],name) => n[2] for n in rx.netstoich], rx.only_use_rate)
+end
+
+# calculates the net stoichiometry of a reaction as a vector of pairs (sub,substoich)
+function get_netstoich(subs, prods, sstoich, pstoich)
+    # stoichiometry as a Dictionary
+    nsdict = Dict{Any, eltype(sstoich)}(sub => -sstoich[i] for (i,sub) in enumerate(subs))
+    for (i,p) in enumerate(prods)
+        coef = pstoich[i]
+        @inbounds nsdict[p] = haskey(nsdict, p) ? nsdict[p] + coef : coef
+    end
+
+    # stoichiometry as a vector
+    ns = [el for el in nsdict if el[2] != zero(el[2])]
+
+    ns
+end
+
+"""
+$(TYPEDEF)
+
+A system of chemical reactions.
+
+# Fields
+$(FIELDS)
+
+# Example
+Continuing from the example in the [`Reaction`](@ref) definition:
+```julia
+@named rs = ReactionSystem(rxs, t, [A,B,C,D], k)
+```
+
+Notes:
+- ReactionSystems currently do rudimentary unit checking, requiring that
+  all species have the same units, and all reactions have rate laws with 
+  units of (species units) / (time units). Unit checking can be disabled
+  by passing the keyword argument `checks=false`.
+"""
+struct ReactionSystem <: ModelingToolkit.AbstractTimeDependentSystem
+    """The reactions defining the system."""
+    eqs::Vector{Reaction}
+    """Independent variable (usually time)."""
+    iv::Any
+    """Dependent (state) variables representing amount of each species. Must not contain the independent variable."""
+    states::Vector
+    """Parameter variables. Must not contain the independent variable."""
+    ps::Vector
+    """Equations for observed variables."""
+    observed::Vector{Equation}
+    """The name of the system"""
+    name::Symbol
+    """Internal sub-systems"""
+    systems::Vector
+    """
+    The default values to use when initial conditions and/or
+    parameters are not supplied in `ODEProblem`.
+    """
+    defaults::Dict
+    """Type of the system"""
+    connection_type::Any
+
+    function ReactionSystem(eqs, iv, states, ps, observed, name, systems, defaults, connection_type; checks::Bool = true)
+
+        iv′ = value(iv)
+        states′ = value.(states)
+        ps′ = value.(ps)
+
+        if checks
+            check_variables(states′, iv′)
+            check_parameters(ps′, iv′)
+            # check_units(eqs)    # disable as check the newly generated system below
+        end
+        rs = new(collect(eqs), iv′, states′, ps′, observed, name, systems, defaults, connection_type)
+        checks && validate(rs)
+
+        rs
+    end
+end
+
+function ReactionSystem(eqs, iv, species, ps;
+                        observed = [],
+                        systems = [],
+                        name = nothing,
+                        default_u0=Dict(),
+                        default_p=Dict(),
+                        defaults=_merge(Dict(default_u0), Dict(default_p)),
+                        connection_type=nothing,
+                        checks = true)
+    name === nothing && throw(ArgumentError("The `name` keyword must be provided. Please consider using the `@named` macro"))
+
+    ReactionSystem(eqs, iv, species, ps, observed, name, systems, defaults, connection_type, 
+                   checks = checks)
+end
+
+function ReactionSystem(iv; kwargs...)
+    ReactionSystem(Reaction[], iv, [], []; kwargs...)
+end
+
+function ModelingToolkit.equations(sys::ReactionSystem)
+    eqs = get_eqs(sys)
+    systems = get_systems(sys)
+    if isempty(systems)
+        return eqs
+    else
+        eqs = Any[eqs;
+               reduce(vcat,
+                      ModelingToolkit.namespace_equations.(get_systems(sys));
+                      init=Any[])]
+        return eqs
+    end
+end
+
+"""
+    oderatelaw(rx; combinatoric_ratelaw=true)
+
+Given a [`Reaction`](@ref), return the symbolic reaction rate law used in
+generated ODEs for the reaction. Note, for a reaction defined by
+
+`k*X*Y, X+Z --> 2X + Y`
+
+the expression that is returned will be `k*X(t)^2*Y(t)*Z(t)`. For a reaction
+of the form
+
+`k, 2X+3Y --> Z`
+
+the expression that is returned will be `k * (X(t)^2/2) * (Y(t)^3/6)`.
+
+Notes:
+- Allocates
+- `combinatoric_ratelaw=true` uses factorial scaling factors in calculating the rate
+    law, i.e. for `2S -> 0` at rate `k` the ratelaw would be `k*S^2/2!`. If
+    `combinatoric_ratelaw=false` then the ratelaw is `k*S^2`, i.e. the scaling factor is
+    ignored.
+"""
+function oderatelaw(rx; combinatoric_ratelaw=true)
+    @unpack rate, substrates, substoich, only_use_rate = rx
+    rl = rate
+    if !only_use_rate
+        coef = one(eltype(substoich))
+        for (i,stoich) in enumerate(substoich)
+            coef *= factorial(stoich)
+            rl   *= isone(stoich) ? substrates[i] : substrates[i]^stoich
+        end
+        combinatoric_ratelaw && (!isone(coef)) && (rl /= coef)
+    end
+    rl
+end
+
+function assemble_oderhs(rs; combinatoric_ratelaws=true)
+    sts = get_states(rs)
+    species_to_idx = Dict((x => i for (i,x) in enumerate(sts)))
+    rhsvec         = Any[0 for i in eachindex(sts)]
+
+    for rx in get_eqs(rs)
+        rl = oderatelaw(rx; combinatoric_ratelaw=combinatoric_ratelaws)
+        for (spec,stoich) in rx.netstoich
+            i = species_to_idx[spec]
+            if _iszero(rhsvec[i])
+                signedrl  = (stoich > zero(stoich)) ? rl : -rl
+                rhsvec[i] = isone(abs(stoich)) ? signedrl : stoich * rl
+            else
+                Δspec     = isone(abs(stoich)) ? rl : abs(stoich) * rl
+                rhsvec[i] = (stoich > zero(stoich)) ? (rhsvec[i] + Δspec) : (rhsvec[i] - Δspec)
+            end
+        end
+    end
+
+    rhsvec
+end
+
+function assemble_drift(rs; combinatoric_ratelaws=true, as_odes=true, include_zero_odes=true)
+    rhsvec = assemble_oderhs(rs; combinatoric_ratelaws=combinatoric_ratelaws)
+    if as_odes
+        D   = Differential(get_iv(rs))
+        eqs = [Equation(D(x),rhs) for (x,rhs) in zip(get_states(rs),rhsvec) if (include_zero_odes || (!_iszero(rhs)))]
+    else
+        eqs = [Equation(0,rhs) for rhs in rhsvec if (include_zero_odes || (!_iszero(rhs)))]
+    end
+    eqs
+end
+
+function assemble_diffusion(rs, noise_scaling; combinatoric_ratelaws=true)
+    sts  = get_states(rs)
+    eqs  = Matrix{Any}(undef, length(sts), length(get_eqs(rs)))
+    eqs .= 0
+    species_to_idx = Dict((x => i for (i,x) in enumerate(sts)))
+
+    for (j,rx) in enumerate(equations(rs))
+        rlsqrt = sqrt(abs(oderatelaw(rx; combinatoric_ratelaw=combinatoric_ratelaws)))
+        (noise_scaling!==nothing) && (rlsqrt *= noise_scaling[j])
+        for (spec,stoich) in rx.netstoich
+            i            = species_to_idx[spec]
+            signedrlsqrt = (stoich > zero(stoich)) ? rlsqrt : -rlsqrt
+            eqs[i,j]     = isone(abs(stoich)) ? signedrlsqrt : stoich * rlsqrt
+        end
+    end
+    eqs
+end
+
+"""
+    jumpratelaw(rx; rxvars=get_variables(rx.rate), combinatoric_ratelaw=true)
+
+Given a [`Reaction`](@ref), return the symbolic reaction rate law used in
+generated stochastic chemical kinetics model SSAs for the reaction. Note,
+for a reaction defined by
+
+`k*X*Y, X+Z --> 2X + Y`
+
+the expression that is returned will be `k*X^2*Y*Z`. For a reaction of
+the form
+
+`k, 2X+3Y --> Z`
+
+the expression that is returned will be `k * binomial(X,2) *
+binomial(Y,3)`.
+
+Notes:
+- `rxvars` should give the `Variable`s, i.e. species and parameters, the rate depends on.
+- Allocates
+- `combinatoric_ratelaw=true` uses binomials in calculating the rate law, i.e. for `2S ->
+  0` at rate `k` the ratelaw would be `k*S*(S-1)/2`. If `combinatoric_ratelaw=false` then
+  the ratelaw is `k*S*(S-1)`, i.e. the rate law is not normalized by the scaling
+  factor.
+"""
+function jumpratelaw(rx; rxvars=get_variables(rx.rate), combinatoric_ratelaw=true)
+    @unpack rate, substrates, substoich, only_use_rate = rx
+    rl = rate
+    if !only_use_rate
+        coef = one(eltype(substoich))
+        for (i,stoich) in enumerate(substoich)
+            s   = substrates[i]
+            rl *= s
+            isone(stoich) && continue
+            for i in one(stoich):(stoich-one(stoich))
+                rl *= (s - i)
+            end
+            combinatoric_ratelaw && (coef *= factorial(stoich))
+        end
+        !isone(coef) && (rl /= coef)
+    end
+    rl
+end
+
+# if haveivdep=false then time dependent rates will still be classified as mass action
+"""
+```julia
+ismassaction(rx, rs; rxvars = get_variables(rx.rate),
+                              haveivdep = any(var -> isequal(get_iv(rs),var), rxvars),
+                              stateset = Set(states(rs)))
+```
+
+True if a given reaction is of mass action form, i.e. `rx.rate` does not depend
+on any chemical species that correspond to states of the system, and does not depend
+explicitly on the independent variable (usually time).
+
+# Arguments
+- `rx`, the [`Reaction`](@ref).
+- `rs`, a [`ReactionSystem`](@ref) containing the reaction.
+- Optional: `rxvars`, `Variable`s which are not in `rxvars` are ignored as possible dependencies.
+- Optional: `haveivdep`, `true` if the [`Reaction`](@ref) `rate` field explicitly depends on the independent variable.
+- Optional: `stateset`, set of states which if the rxvars are within mean rx is non-mass action.
+"""
+function ismassaction(rx, rs; rxvars = get_variables(rx.rate),
+                              haveivdep = any(var -> isequal(get_iv(rs),var), rxvars),
+                              stateset = Set(get_states(rs)))
+    # if no dependencies must be zero order
+    (length(rxvars)==0) && return true
+    haveivdep && return false
+    rx.only_use_rate && return false
+    @inbounds for i = 1:length(rxvars)
+        (rxvars[i] in stateset) && return false
+    end
+    return true
+end
+
+@inline function makemajump(rx; combinatoric_ratelaw=true)
+    @unpack rate, substrates, substoich, netstoich = rx
+    zeroorder = (length(substoich) == 0)
+    reactant_stoch = Vector{Pair{Any,eltype(substoich)}}(undef, length(substoich))
+    @inbounds for i = 1:length(reactant_stoch)
+        reactant_stoch[i] = substrates[i] => substoich[i]
+    end
+    #push!(rstoich, reactant_stoch)
+    coef = (zeroorder || (!combinatoric_ratelaw)) ? one(eltype(substoich)) : prod(stoich -> factorial(stoich), substoich)
+    (!isone(coef)) && (rate /= coef)
+    #push!(rates, rate)
+    net_stoch      = [Pair(p[1],p[2]) for p in netstoich]
+    #push!(nstoich, net_stoch)
+    MassActionJump(Num(rate), reactant_stoch, net_stoch, scale_rates=false, useiszero=false)
+end
+
+function assemble_jumps(rs; combinatoric_ratelaws=true)
+    meqs = MassActionJump[]; ceqs = ConstantRateJump[]; veqs = VariableRateJump[]
+    stateset = Set(get_states(rs))
+    #rates = [];  rstoich = []; nstoich = []
+    rxvars = []
+    ivname = nameof(get_iv(rs))
+
+    isempty(equations(rs)) && error("Must give at least one reaction before constructing a JumpSystem.")
+    for rx in equations(rs)
+        empty!(rxvars)
+        (rx.rate isa Symbolic) && get_variables!(rxvars, rx.rate)
+        haveivdep = false
+        @inbounds for i = 1:length(rxvars)
+            if isequal(rxvars[i], get_iv(rs))
+                haveivdep = true
+                break
+            end
+        end
+        if ismassaction(rx, rs; rxvars=rxvars, haveivdep=haveivdep, stateset=stateset)
+            push!(meqs, makemajump(rx, combinatoric_ratelaw=combinatoric_ratelaws))
+        else
+            rl     = jumpratelaw(rx, rxvars=rxvars, combinatoric_ratelaw=combinatoric_ratelaws)
+            affect = Vector{Equation}()
+            for (spec,stoich) in rx.netstoich
+                push!(affect, spec ~ spec + stoich)
+            end
+            if haveivdep
+                push!(veqs, VariableRateJump(rl,affect))
+            else
+                push!(ceqs, ConstantRateJump(rl,affect))
+            end
+        end
+    end
+    #eqs[1] = MassActionJump(rates, rstoich, nstoich, scale_rates=false, useiszero=false)
+    vcat(meqs,ceqs,veqs)
+end
+
+function make_systems_with_type!(systems::Vector{T}, rs::ReactionSystem, include_zero_odes=true) where {T <: ModelingToolkit.AbstractSystem}
+    resize!(systems, length(get_systems(rs)))
+    for (i,sys) in enumerate(get_systems(rs))
+        if sys isa ReactionSystem
+            systems[i] = convert(T, sys, include_zero_odes=include_zero_odes)
+        elseif sys isa T
+            systems[i] = sys
+        else
+            error("ModelingToolkit does not currently support convert($(typeof(sys)), sys::$T)")
+        end
+    end    
+    systems
+end
+
+"""
+```julia
+Base.convert(::Type{<:ODESystem},rs::ReactionSystem)
+```
+Convert a [`ReactionSystem`](@ref) to an `ModelingToolkit.ODESystem`.
+
+Notes:
+- `combinatoric_ratelaws=true` uses factorial scaling factors in calculating the rate
+law, i.e. for `2S -> 0` at rate `k` the ratelaw would be `k*S^2/2!`. If
+`combinatoric_ratelaws=false` then the ratelaw is `k*S^2`, i.e. the scaling factor is
+ignored.
+"""
+function Base.convert(::Type{<:ODESystem}, rs::ReactionSystem; 
+                      name=nameof(rs), combinatoric_ratelaws=true, include_zero_odes=true, 
+                      checks=false, kwargs...)
+    eqs     = assemble_drift(rs; combinatoric_ratelaws=combinatoric_ratelaws, 
+                                 include_zero_odes=include_zero_odes)
+    systems = make_systems_with_type!(Vector{ODESystem}(), rs, include_zero_odes)
+    ODESystem(eqs, get_iv(rs), get_states(rs), get_ps(rs); name=name, systems=systems, 
+              defaults=get_defaults(rs), checks=checks, kwargs...)
+end
+
+"""
+```julia
+Base.convert(::Type{<:NonlinearSystem},rs::ReactionSystem)
+```
+
+Convert a [`ReactionSystem`](@ref) to an `ModelingToolkit.NonlinearSystem`.
+
+Notes:
+- `combinatoric_ratelaws=true` uses factorial scaling factors in calculating the rate
+law, i.e. for `2S -> 0` at rate `k` the ratelaw would be `k*S^2/2!`. If
+`combinatoric_ratelaws=false` then the ratelaw is `k*S^2`, i.e. the scaling factor is
+ignored.
+"""
+function Base.convert(::Type{<:NonlinearSystem},rs::ReactionSystem;
+                      name=nameof(rs), combinatoric_ratelaws=true, include_zero_odes=true, 
+                      checks = false, kwargs...)
+    eqs     = assemble_drift(rs; combinatoric_ratelaws=combinatoric_ratelaws, as_odes=false, 
+                                 include_zero_odes=include_zero_odes)
+    systems = make_systems_with_type!(Vector{NonlinearSystem}(), rs, include_zero_odes)
+    NonlinearSystem(eqs, get_states(rs), get_ps(rs); name=name, systems=systems, 
+                    defaults=get_defaults(rs), checks = checks, kwargs...)
+end
+
+"""
+```julia
+Base.convert(::Type{<:SDESystem},rs::ReactionSystem)
+```
+
+Convert a [`ReactionSystem`](@ref) to an `ModelingToolkit.SDESystem`.
+
+Notes:
+- `combinatoric_ratelaws=true` uses factorial scaling factors in calculating the rate
+law, i.e. for `2S -> 0` at rate `k` the ratelaw would be `k*S^2/2!`. If
+`combinatoric_ratelaws=false` then the ratelaw is `k*S^2`, i.e. the scaling factor is
+ignored.
+- `noise_scaling=nothing::Union{Vector{Num},Num,Nothing}` allows for linear
+scaling of the noise in the chemical Langevin equations. If `nothing` is given, the default
+value as in Gillespie 2000 is used. Alternatively, a `Num` can be given, this is
+added as a parameter to the system (at the end of the parameter array). All noise terms
+are linearly scaled with this value. The parameter may be one already declared in the `ReactionSystem`.
+Finally, a `Vector{Num}` can be provided (the length must be equal to the number of reactions).
+Here the noise for each reaction is scaled by the corresponding parameter in the input vector.
+This input may contain repeat parameters.
+"""
+function Base.convert(::Type{<:SDESystem}, rs::ReactionSystem;
+                      noise_scaling=nothing, name=nameof(rs), combinatoric_ratelaws=true, 
+                      include_zero_odes=true, checks = false, kwargs...)
+
+    if noise_scaling isa AbstractArray
+        (length(noise_scaling)!=length(equations(rs))) &&
+        error("The number of elements in 'noise_scaling' must be equal " *
+              "to the number of reactions in the reaction system.")
+        if !(noise_scaling isa Symbolics.Arr)
+            noise_scaling = value.(noise_scaling)
+        end
+    elseif !isnothing(noise_scaling)
+        noise_scaling = fill(value(noise_scaling),length(equations(rs)))
+    end
+
+    eqs      = assemble_drift(rs; combinatoric_ratelaws=combinatoric_ratelaws, 
+                                  include_zero_odes=include_zero_odes)
+    noiseeqs = assemble_diffusion(rs,noise_scaling;
+                                  combinatoric_ratelaws=combinatoric_ratelaws)
+    systems = make_systems_with_type!(Vector{SDESystem}(), rs, include_zero_odes)
+    SDESystem(eqs, noiseeqs, get_iv(rs), get_states(rs),
+              (noise_scaling===nothing) ? get_ps(rs) : union(get_ps(rs), toparam(noise_scaling));
+              name=name, 
+              systems=systems,
+              defaults=get_defaults(rs),
+              checks = checks,
+              kwargs...)
+end
+
+"""
+```julia
+Base.convert(::Type{<:JumpSystem},rs::ReactionSystem; combinatoric_ratelaws=true)
+```
+
+Convert a [`ReactionSystem`](@ref) to an `ModelingToolkit.JumpSystem`.
+
+Notes:
+- `combinatoric_ratelaws=true` uses binomials in calculating the rate law, i.e. for `2S ->
+  0` at rate `k` the ratelaw would be `k*S*(S-1)/2`. If `combinatoric_ratelaws=false` then
+  the ratelaw is `k*S*(S-1)`, i.e. the rate law is not normalized by the scaling
+  factor.
+"""
+function Base.convert(::Type{<:JumpSystem},rs::ReactionSystem; 
+                      name=nameof(rs), combinatoric_ratelaws=true, checks = false, kwargs...)
+    eqs     = assemble_jumps(rs; combinatoric_ratelaws=combinatoric_ratelaws)
+    isempty(get_systems(rs)) || error("Conversion to JumpSystems with subsystems is not currently supported.")
+    systems = convert.(JumpSystem, get_systems(rs))    
+    JumpSystem(eqs, get_iv(rs), get_states(rs), get_ps(rs); name=name, systems=systems, 
+               defaults=get_defaults(rs), checks = checks, kwargs...)
+end
+
+
+### Converts a reaction system to ODE or SDE problems ###
+
+
+# ODEProblem from AbstractReactionNetwork
+function DiffEqBase.ODEProblem(rs::ReactionSystem, u0, tspan, p=DiffEqBase.NullParameters(), args...; 
+                               check_length=false, kwargs...)
+    return ODEProblem(convert(ODESystem,rs; kwargs...),u0,tspan,p, args...; check_length, kwargs...)
+end
+
+# NonlinearProblem from AbstractReactionNetwork
+function DiffEqBase.NonlinearProblem(rs::ReactionSystem, u0, p=DiffEqBase.NullParameters(), args...; 
+                                     check_length=false, kwargs...)
+    return NonlinearProblem(convert(NonlinearSystem,rs; kwargs...), u0, p, args...; check_length, kwargs...)
+end
+
+
+# SDEProblem from AbstractReactionNetwork
+function DiffEqBase.SDEProblem(rs::ReactionSystem, u0, tspan, p=DiffEqBase.NullParameters(), args...; 
+                               noise_scaling=nothing, kwargs...)
+    sde_sys  = convert(SDESystem,rs;noise_scaling=noise_scaling, kwargs...)
+    p_matrix = zeros(length(get_states(rs)), length(get_eqs(rs)))
+    return SDEProblem(sde_sys,u0,tspan,p,args...; noise_rate_prototype=p_matrix,kwargs...)
+end
+
+# DiscreteProblem from AbstractReactionNetwork
+function DiffEqBase.DiscreteProblem(rs::ReactionSystem, u0, tspan::Tuple, p=DiffEqBase.NullParameters(), 
+                                    args...; kwargs...)
+    return DiscreteProblem(convert(JumpSystem,rs; kwargs...), u0,tspan,p, args...; kwargs...)
+end
+
+# JumpProblem from AbstractReactionNetwork
+function DiffEqJump.JumpProblem(rs::ReactionSystem, prob, aggregator, args...; kwargs...)
+    return JumpProblem(convert(JumpSystem,rs; kwargs...), prob, aggregator, args...; kwargs...)
+end
+
+# SteadyStateProblem from AbstractReactionNetwork
+function DiffEqBase.SteadyStateProblem(rs::ReactionSystem, u0, p=DiffEqBase.NullParameters(), args...; 
+                                       kwargs...)
+    return SteadyStateProblem(ODEFunction(convert(ODESystem,rs; kwargs...)),u0,p, args...; kwargs...)
+end
+
+# determine which species a reaction depends on
+function ModelingToolkit.get_variables!(deps::Set, rx::Reaction, variables)
+    (rx.rate isa Symbolic) && get_variables!(deps, rx.rate, variables)
+    for s in rx.substrates
+        push!(deps, s)
+    end
+    deps
+end
+
+# determine which species a reaction modifies
+function ModelingToolkit.modified_states!(mstates, rx::Reaction, sts::Set)
+    for (species,stoich) in rx.netstoich
+        (species in sts) && push!(mstates, species)
+    end
+end