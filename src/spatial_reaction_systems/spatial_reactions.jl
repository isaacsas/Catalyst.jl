--- conflicted
+++ resolved
@@ -77,22 +77,12 @@
 # Gets the species in a TransportReactions.
 spatial_species(tr::TransportReaction) = [tr.species]
 
-<<<<<<< HEAD
 # Checks that a TransportReactions is valid for a given reaction system.
 function check_spatial_reaction_validity(rs::ReactionSystem, tr::TransportReaction; edge_parameters=[])
     # Checks that the species exist in the reaction system.
     # (ODE simulation code becomes difficult if this is not required,
     # as non-spatial jacobian and f function generated from rs are of the wrong size).  
     if !any(isequal(tr.species), species(rs)) 
-=======
-# Checks that a transport reaction is valid for a given reaction system.
-function check_spatial_reaction_validity(rs::ReactionSystem, tr::TransportReaction;
-        edge_parameters = [])
-    # Checks that the species exist in the reaction system.
-    # (ODE simulation code becomes difficult if this is not required,
-    # as non-spatial jacobian and f function generated from rs is of wrong size).  
-    if !any(isequal(tr.species), species(rs))
->>>>>>> cc2f95f1
         error("Currently, species used in TransportReactions must have previously been declared within the non-spatial ReactionSystem. This is not the case for $(tr.species).")
     end
 
