### JumpProblem ###

# Builds a spatial DiscreteProblem from a Lattice Reaction System.
function DiffEqBase.DiscreteProblem(lrs::LatticeReactionSystem, u0_in, tspan,
        p_in = DiffEqBase.NullParameters(), args...; kwargs...)
    if !is_transport_system(lrs)
        error("Currently lattice Jump simulations only supported when all spatial reactions are transport reactions.")
    end

    # Converts potential symmaps to varmaps
    # Vertex and edge parameters may be given in a tuple, or in a common vector, making parameter case complicated.
    u0_in = symmap_to_varmap(lrs, u0_in)
    p_in = (p_in isa Tuple{<:Any, <:Any}) ?
           (symmap_to_varmap(lrs, p_in[1]), symmap_to_varmap(lrs, p_in[2])) :
           symmap_to_varmap(lrs, p_in)

    # Converts u0 and p to their internal forms.
    # u0 is [spec 1 at vert 1, spec 2 at vert 1, ..., spec 1 at vert 2, ...].
<<<<<<< HEAD
    u0 = lattice_process_u0(u0_in, species(lrs), num_verts(lrs))                                   
    # Both vert_ps and edge_ps becomes vectors of vectors. Each have 1 element for each parameter. 
    # These elements are length 1 vectors (if the parameter is uniform), 
=======
    u0 = lattice_process_u0(u0_in, species(lrs), lrs.num_verts)
    # Both vert_ps and edge_ps becomes vectors of vectors. Each have 1 element for each parameter.
    # These elements are length 1 vectors (if the parameter is uniform),
>>>>>>> cc2f95f1
    # or length num_verts/nE, with unique values for each vertex/edge (for vert_ps/edge_ps, respectively).
    vert_ps, edge_ps = lattice_process_p(p_in, vertex_parameters(lrs),
        edge_parameters(lrs), lrs)

    # Returns a DiscreteProblem.
    # Previously, a Tuple was used for (vert_ps, edge_ps), but this was converted to a Vector internally.
    return DiscreteProblem(u0, tspan, [vert_ps, edge_ps], args...; kwargs...)
end

# Builds a spatial JumpProblem from a DiscreteProblem containg a Lattice Reaction System.
<<<<<<< HEAD
function JumpProcesses.JumpProblem(lrs::LatticeReactionSystem, dprob, aggregator, args...; name = nameof(reactionsystem(lrs)), 
                                   combinatoric_ratelaws = get_combinatoric_ratelaws(reactionsystem(lrs)), kwargs...)
=======
function JumpProcesses.JumpProblem(lrs::LatticeReactionSystem, dprob, aggregator,
        args...; name = nameof(lrs.rs),
        combinatoric_ratelaws = get_combinatoric_ratelaws(lrs.rs), kwargs...)
>>>>>>> cc2f95f1
    # Error checks.
    if !isnothing(dprob.f.sys)
        error("Unexpected `DiscreteProblem` passed into `JumpProblem`. Was a `LatticeReactionSystem` used as input to the initial `DiscreteProblem`?")
    end

    # Computes hopping constants and mass action jumps (requires some internal juggling).
    # Currently, JumpProcesses requires uniform vertex parameters (hence `p=first.(dprob.p[1])`).
    # Currently, the resulting JumpProblem does not depend on parameters (no way to incorporate these).
    # Hence the parameters of this one does nto actually matter. If at some point JumpProcess can
    # handle parameters this can be updated and improved.
    # The non-spatial DiscreteProblem have a u0 matrix with entries for all combinations of species and vertexes.
    hopping_constants = make_hopping_constants(dprob, lrs)
    sma_jumps = make_spatial_majumps(dprob, lrs)
<<<<<<< HEAD
    non_spat_dprob = DiscreteProblem(reshape(dprob.u0, num_species(lrs), num_verts(lrs)), dprob.tspan, first.(dprob.p[1]))

    return JumpProblem(non_spat_dprob, aggregator, sma_jumps; 
                       hopping_constants, spatial_system = lattice(lrs), name, kwargs...)
=======
    non_spat_dprob = DiscreteProblem(
        reshape(dprob.u0, lrs.num_species, lrs.num_verts), dprob.tspan, first.(dprob.p[1]))

    return JumpProblem(non_spat_dprob, aggregator, sma_jumps;
        hopping_constants, spatial_system = lrs.lattice, name, kwargs...)
>>>>>>> cc2f95f1
end

# Creates the hopping constants from a discrete problem and a lattice reaction system.
function make_hopping_constants(dprob::DiscreteProblem, lrs::LatticeReactionSystem)
    # Creates the all_diff_rates vector, containing for each species, its transport rate across all edges.
    # If transport rate is uniform for one species, the vector have a single element, else one for each edge.
    spatial_rates_dict = Dict(compute_all_transport_rates(dprob.p[1], dprob.p[2], lrs))
    all_diff_rates = [haskey(spatial_rates_dict, s) ? spatial_rates_dict[s] : [0.0]
                      for s in species(lrs)]

    # Creates the hopping constant Matrix. It contains one element for each combination of species and vertex.
    # Each element is a Vector, containing the outgoing hopping rates for that species, from that vertex, on that edge.
<<<<<<< HEAD
    hopping_constants = [Vector{Float64}(undef, length(lattice(lrs).fadjlist[j])) 
                         for i in 1:(num_species(lrs)), j in 1:(num_verts(lrs))]

    # For each edge, finds each position in `hopping_constants`.
    for (e_idx, e) in enumerate(edges(lattice(lrs)))
        dst_idx = findfirst(isequal(e.dst), lattice(lrs).fadjlist[e.src])      
        # For each species, sets that hopping rate.  
        for s_idx in 1:(num_species(lrs))
            hopping_constants[s_idx, e.src][dst_idx] = get_component_value(all_diff_rates[s_idx], e_idx)
=======
    hopping_constants = [Vector{Float64}(undef, length(lrs.lattice.fadjlist[j]))
                         for i in 1:(lrs.num_species), j in 1:(lrs.num_verts)]

    # For each edge, finds each position in `hopping_constants`.
    for (e_idx, e) in enumerate(edges(lrs.lattice))
        dst_idx = findfirst(isequal(e.dst), lrs.lattice.fadjlist[e.src])
        # For each species, sets that hopping rate.
        for s_idx in 1:(lrs.num_species)
            hopping_constants[s_idx, e.src][dst_idx] = get_component_value(
                all_diff_rates[s_idx], e_idx)
>>>>>>> cc2f95f1
        end
    end

    return hopping_constants
end

# Creates a SpatialMassActionJump struct from a (spatial) DiscreteProblem and a LatticeReactionSystem.
# Could implementation a version which, if all reaction's rates are uniform, returns a MassActionJump.
# Not sure if there is any form of performance improvement from that though. Possibly is not the case.
function make_spatial_majumps(dprob, lrs::LatticeReactionSystem)
    # Creates a vector, storing which reactions have spatial components.
<<<<<<< HEAD
    is_spatials = [Catalyst.has_spatial_vertex_component(rx.rate, lrs; vert_ps = dprob.p[1]) for rx in reactions(reactionsystem(lrs))]
=======
    is_spatials = [Catalyst.has_spatial_vertex_component(rx.rate, lrs;
                       vert_ps = dprob.p[1]) for rx in reactions(lrs.rs)]
>>>>>>> cc2f95f1

    # Creates templates for the rates (uniform and spatial) and the stoichiometries.
    # We cannot fetch reactant_stoich and net_stoich from a (non-spatial) MassActionJump.
    # The reason is that we need to re-order the reactions so that uniform appears first, and spatial next.
    u_rates = Vector{Float64}(undef, length(reactions(reactionsystem(lrs))) - count(is_spatials))
    s_rates = Matrix{Float64}(undef, count(is_spatials), num_verts(lrs))
    reactant_stoich = Vector{Vector{Pair{Int64, Int64}}}(undef, length(reactions(reactionsystem(lrs))))
    net_stoich = Vector{Vector{Pair{Int64, Int64}}}(undef, length(reactions(reactionsystem(lrs))))

    # Loops through reactions with non-spatial rates, computes their rates and stoichiometries.
<<<<<<< HEAD
    cur_rx = 1;
    for (is_spat, rx) in zip(is_spatials, reactions(reactionsystem(lrs)))
=======
    cur_rx = 1
    for (is_spat, rx) in zip(is_spatials, reactions(lrs.rs))
>>>>>>> cc2f95f1
        is_spat && continue
        u_rates[cur_rx] = compute_vertex_value(rx.rate, lrs; vert_ps = dprob.p[1])[1]
        substoich_map = Pair.(rx.substrates, rx.substoich)
        reactant_stoich[cur_rx] = int_map(substoich_map, reactionsystem(lrs))
        net_stoich[cur_rx] = int_map(rx.netstoich, reactionsystem(lrs))
        cur_rx += 1
    end
    # Loops through reactions with spatial rates, computes their rates and stoichiometries.
<<<<<<< HEAD
    for (is_spat, rx) in zip(is_spatials, reactions(reactionsystem(lrs)))    
=======
    for (is_spat, rx) in zip(is_spatials, reactions(lrs.rs))
>>>>>>> cc2f95f1
        is_spat || continue
        s_rates[cur_rx - length(u_rates), :] = compute_vertex_value(rx.rate, lrs;
            vert_ps = dprob.p[1])
        substoich_map = Pair.(rx.substrates, rx.substoich)
        reactant_stoich[cur_rx] = int_map(substoich_map, reactionsystem(lrs))
        net_stoich[cur_rx] = int_map(rx.netstoich, reactionsystem(lrs))
        cur_rx += 1
    end
    # SpatialMassActionJump expects empty rate containers to be nothing.
    isempty(u_rates) && (u_rates = nothing)
    (count(is_spatials) == 0) && (s_rates = nothing)

    return SpatialMassActionJump(u_rates, s_rates, reactant_stoich, net_stoich)
end

### Extra ###

# Temporary. Awaiting implementation in SII, or proper implementation withinCatalyst (with more general functionality).
function int_map(map_in, sys)
    return [ModelingToolkit.variable_index(sys, pair[1]) => pair[2] for pair in map_in]
end

# Currently unused. If we want to create certain types of MassActionJumps (instead of SpatialMassActionJumps) we can take this one back.
# Creates the (non-spatial) mass action jumps from a (non-spatial) DiscreteProblem (and its Reaction System of origin).
# function make_majumps(non_spat_dprob, rs::ReactionSystem)
#     # Computes various required inputs for assembling the mass action jumps.
#     js = convert(JumpSystem, rs)
#     statetoid = Dict(ModelingToolkit.value(state) => i for (i, state) in enumerate(unknowns(rs)))
#     eqs = equations(js)
#     invttype = non_spat_dprob.tspan[1] === nothing ? Float64 : typeof(1 / non_spat_dprob.tspan[2])
#
#     # Assembles the non-spatial mass action jumps.
#     p = (non_spat_dprob.p isa DiffEqBase.NullParameters || non_spat_dprob.p === nothing) ? Num[] : non_spat_dprob.p
#     majpmapper = ModelingToolkit.JumpSysMajParamMapper(js, p; jseqs = eqs, rateconsttype = invttype)
#     return ModelingToolkit.assemble_maj(eqs.x[1], statetoid, majpmapper)
# end<|MERGE_RESOLUTION|>--- conflicted
+++ resolved
@@ -16,15 +16,9 @@
 
     # Converts u0 and p to their internal forms.
     # u0 is [spec 1 at vert 1, spec 2 at vert 1, ..., spec 1 at vert 2, ...].
-<<<<<<< HEAD
     u0 = lattice_process_u0(u0_in, species(lrs), num_verts(lrs))                                   
     # Both vert_ps and edge_ps becomes vectors of vectors. Each have 1 element for each parameter. 
     # These elements are length 1 vectors (if the parameter is uniform), 
-=======
-    u0 = lattice_process_u0(u0_in, species(lrs), lrs.num_verts)
-    # Both vert_ps and edge_ps becomes vectors of vectors. Each have 1 element for each parameter.
-    # These elements are length 1 vectors (if the parameter is uniform),
->>>>>>> cc2f95f1
     # or length num_verts/nE, with unique values for each vertex/edge (for vert_ps/edge_ps, respectively).
     vert_ps, edge_ps = lattice_process_p(p_in, vertex_parameters(lrs),
         edge_parameters(lrs), lrs)
@@ -35,14 +29,8 @@
 end
 
 # Builds a spatial JumpProblem from a DiscreteProblem containg a Lattice Reaction System.
-<<<<<<< HEAD
 function JumpProcesses.JumpProblem(lrs::LatticeReactionSystem, dprob, aggregator, args...; name = nameof(reactionsystem(lrs)), 
                                    combinatoric_ratelaws = get_combinatoric_ratelaws(reactionsystem(lrs)), kwargs...)
-=======
-function JumpProcesses.JumpProblem(lrs::LatticeReactionSystem, dprob, aggregator,
-        args...; name = nameof(lrs.rs),
-        combinatoric_ratelaws = get_combinatoric_ratelaws(lrs.rs), kwargs...)
->>>>>>> cc2f95f1
     # Error checks.
     if !isnothing(dprob.f.sys)
         error("Unexpected `DiscreteProblem` passed into `JumpProblem`. Was a `LatticeReactionSystem` used as input to the initial `DiscreteProblem`?")
@@ -56,18 +44,10 @@
     # The non-spatial DiscreteProblem have a u0 matrix with entries for all combinations of species and vertexes.
     hopping_constants = make_hopping_constants(dprob, lrs)
     sma_jumps = make_spatial_majumps(dprob, lrs)
-<<<<<<< HEAD
     non_spat_dprob = DiscreteProblem(reshape(dprob.u0, num_species(lrs), num_verts(lrs)), dprob.tspan, first.(dprob.p[1]))
 
     return JumpProblem(non_spat_dprob, aggregator, sma_jumps; 
                        hopping_constants, spatial_system = lattice(lrs), name, kwargs...)
-=======
-    non_spat_dprob = DiscreteProblem(
-        reshape(dprob.u0, lrs.num_species, lrs.num_verts), dprob.tspan, first.(dprob.p[1]))
-
-    return JumpProblem(non_spat_dprob, aggregator, sma_jumps;
-        hopping_constants, spatial_system = lrs.lattice, name, kwargs...)
->>>>>>> cc2f95f1
 end
 
 # Creates the hopping constants from a discrete problem and a lattice reaction system.
@@ -80,7 +60,6 @@
 
     # Creates the hopping constant Matrix. It contains one element for each combination of species and vertex.
     # Each element is a Vector, containing the outgoing hopping rates for that species, from that vertex, on that edge.
-<<<<<<< HEAD
     hopping_constants = [Vector{Float64}(undef, length(lattice(lrs).fadjlist[j])) 
                          for i in 1:(num_species(lrs)), j in 1:(num_verts(lrs))]
 
@@ -90,18 +69,6 @@
         # For each species, sets that hopping rate.  
         for s_idx in 1:(num_species(lrs))
             hopping_constants[s_idx, e.src][dst_idx] = get_component_value(all_diff_rates[s_idx], e_idx)
-=======
-    hopping_constants = [Vector{Float64}(undef, length(lrs.lattice.fadjlist[j]))
-                         for i in 1:(lrs.num_species), j in 1:(lrs.num_verts)]
-
-    # For each edge, finds each position in `hopping_constants`.
-    for (e_idx, e) in enumerate(edges(lrs.lattice))
-        dst_idx = findfirst(isequal(e.dst), lrs.lattice.fadjlist[e.src])
-        # For each species, sets that hopping rate.
-        for s_idx in 1:(lrs.num_species)
-            hopping_constants[s_idx, e.src][dst_idx] = get_component_value(
-                all_diff_rates[s_idx], e_idx)
->>>>>>> cc2f95f1
         end
     end
 
@@ -113,12 +80,7 @@
 # Not sure if there is any form of performance improvement from that though. Possibly is not the case.
 function make_spatial_majumps(dprob, lrs::LatticeReactionSystem)
     # Creates a vector, storing which reactions have spatial components.
-<<<<<<< HEAD
     is_spatials = [Catalyst.has_spatial_vertex_component(rx.rate, lrs; vert_ps = dprob.p[1]) for rx in reactions(reactionsystem(lrs))]
-=======
-    is_spatials = [Catalyst.has_spatial_vertex_component(rx.rate, lrs;
-                       vert_ps = dprob.p[1]) for rx in reactions(lrs.rs)]
->>>>>>> cc2f95f1
 
     # Creates templates for the rates (uniform and spatial) and the stoichiometries.
     # We cannot fetch reactant_stoich and net_stoich from a (non-spatial) MassActionJump.
@@ -129,13 +91,8 @@
     net_stoich = Vector{Vector{Pair{Int64, Int64}}}(undef, length(reactions(reactionsystem(lrs))))
 
     # Loops through reactions with non-spatial rates, computes their rates and stoichiometries.
-<<<<<<< HEAD
     cur_rx = 1;
     for (is_spat, rx) in zip(is_spatials, reactions(reactionsystem(lrs)))
-=======
-    cur_rx = 1
-    for (is_spat, rx) in zip(is_spatials, reactions(lrs.rs))
->>>>>>> cc2f95f1
         is_spat && continue
         u_rates[cur_rx] = compute_vertex_value(rx.rate, lrs; vert_ps = dprob.p[1])[1]
         substoich_map = Pair.(rx.substrates, rx.substoich)
@@ -144,11 +101,7 @@
         cur_rx += 1
     end
     # Loops through reactions with spatial rates, computes their rates and stoichiometries.
-<<<<<<< HEAD
     for (is_spat, rx) in zip(is_spatials, reactions(reactionsystem(lrs)))    
-=======
-    for (is_spat, rx) in zip(is_spatials, reactions(lrs.rs))
->>>>>>> cc2f95f1
         is_spat || continue
         s_rates[cur_rx - length(u_rates), :] = compute_vertex_value(rx.rate, lrs;
             vert_ps = dprob.p[1])
