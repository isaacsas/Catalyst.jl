### Prepares Tests ###

# Fetch packages
using Catalyst, JumpProcesses, NonlinearSolve, OrdinaryDiffEq, Plots, SteadyStateDiffEq, StochasticDiffEq, Test
import ModelingToolkit: getp, getu, setp, setu

# Sets rnd number.
using StableRNGs
rng = StableRNG(12345)
seed = rand(rng, 1:100)


### Basic Tests ###

# Prepares a model and its problems, integrators, and solutions.
begin
    # Creates the model and unpacks its context.
    model = @reaction_network begin
        @observables XY ~ X + Y
        (kp,kd), 0 <--> X
        (k1,k2), X <--> Y
    end
    @unpack XY, X, Y, kp, kd, k1, k2 = model

    # Sets problem inputs (to be used for all problem creations).
    u0_vals = [X => 4, Y => 5]
    tspan = (0.0, 10.0)
    p_vals = [kp => 1.0, kd => 0.1, k1 => 0.25, k2 => 0.5]

    # Creates problems.
    oprob = ODEProblem(model, u0_vals, tspan, p_vals)
    sprob = SDEProblem(model,u0_vals, tspan, p_vals)
    dprob = DiscreteProblem(model, u0_vals, tspan, p_vals)
    jprob = JumpProblem(model, deepcopy(dprob), Direct(); rng)
    nprob = NonlinearProblem(model, u0_vals, p_vals)
    ssprob = SteadyStateProblem(model, u0_vals, p_vals)
    problems = [oprob, sprob, dprob, jprob, nprob, ssprob]

    # Creates an `EnsembleProblem` for each problem.
    eoprob = EnsembleProblem(oprob)
    esprob = EnsembleProblem(sprob)
    edprob = EnsembleProblem(dprob)
    ejprob = EnsembleProblem(jprob)
    enprob = EnsembleProblem(nprob)
    essprob = EnsembleProblem(ssprob)
    eproblems = [eoprob, esprob, edprob, ejprob, enprob, essprob]

    # Creates integrators.
    oint = init(oprob, Tsit5(); save_everystep = false)
    sint = init(sprob, ImplicitEM(); save_everystep = false)
    jint = init(jprob, SSAStepper())
<<<<<<< HEAD
    nint = init(nprob, NewtonRaphson(); save_everystep = false)
    @test_broken ssint = init(ssprob, DynamicSS(Tsit5()); save_everystep = false) # https://github.com/SciML/SciMLBase.jl/issues/660
=======
    nint = init(nprob, NewtonRaphson(); save_everystep=false)
    @test_broken ssint = init(ssprob, DynamicSS(Tsit5()); save_everystep=false) # https://github.com/SciML/SteadyStateDiffEq.jl/issues/79
>>>>>>> 134041d3
    integrators = [oint, sint, jint, nint]
    
    # Creates solutions.
    osol = solve(oprob, Tsit5())
    ssol = solve(sprob, ImplicitEM(); seed)
    jsol = solve(jprob, SSAStepper(); seed)
    nsol = solve(nprob, NewtonRaphson())
    sssol = solve(nprob, DynamicSS(Tsit5()))
    sols = [osol, ssol, jsol, nsol, sssol]
end

# Tests problem indexing and updating.
let 
<<<<<<< HEAD

    @test_broken false # A few cases fails for SteadyStateProblem: https://github.com/SciML/SciMLBase.jl/issues/660
    @test_broken false # Most cases broken for Ensemble problems: https://github.com/SciML/SciMLBase.jl/issues/661
    @test_broken false # Cannot run deepcopy of SteadyStateProblem and Nonlinear Problems.
    @test_broken false # A few cases fails for JumpProblems.
    for prob in deepcopy([oprob, sprob, dprob])
=======
    @test_broken false # Currently does not work for nonlinearproblems and their ensemble problems (https://github.com/SciML/SciMLBase.jl/issues/720).
    for prob in [deepcopy([oprob, sprob, dprob, jprob, ssprob]); deepcopy([eoprob, esprob, edprob, ejprob, essprob])]
>>>>>>> 134041d3
        # Get u values (including observables).
        @test prob[X] == prob[model.X] == prob[:X] == 4
        @test prob[XY] == prob[model.XY] == prob[:XY] == 9
        @test prob[[XY,Y]] == prob[[model.XY,model.Y]] == prob[[:XY,:Y]] == [9, 5]
<<<<<<< HEAD
        @test prob[(XY,Y)] == prob[(model.XY,model.Y)] == prob[(:XY,:Y)] == (9, 5)
=======
        @test_broken prob[(XY,Y)] == prob[(model.XY,model.Y)] == prob[(:XY,:Y)] == (9, 5) # https://github.com/SciML/SciMLBase.jl/issues/709
>>>>>>> 134041d3
        @test getu(prob, X)(prob) == getu(prob, model.X)(prob) == getu(prob, :X)(prob) == 4
        @test getu(prob, XY)(prob) == getu(prob, model.XY)(prob) == getu(prob, :XY)(prob) == 9 
        @test getu(prob, [XY,Y])(prob) == getu(prob, [model.XY,model.Y])(prob) == getu(prob, [:XY,:Y])(prob) == [9, 5]  
        @test getu(prob, (XY,Y))(prob) == getu(prob, (model.XY,model.Y))(prob) == getu(prob, (:XY,:Y))(prob) == (9, 5)

        # Set u values.
        prob[X] = 20
        @test prob[X] == 20
        prob[model.X] = 30
        @test prob[X] == 30
        prob[:X] = 40
        @test prob[X] == 40
        setu(prob, X)(prob, 50)
        @test prob[X] == 50
        setu(prob, model.X)(prob, 60)
        @test prob[X] == 60
        setu(prob, :X)(prob, 70)
        @test prob[X] == 70

        # Get p values.
        @test prob.ps[kp] == prob.ps[model.kp] == prob.ps[:kp] == 1.0    
        @test prob.ps[[k1,k2]] == prob.ps[[model.k1,model.k2]] == prob.ps[[:k1,:k2]] == [0.25, 0.5]
        @test prob.ps[(k1,k2)] == prob.ps[(model.k1,model.k2)] == prob.ps[(:k1,:k2)] == (0.25, 0.5)
        @test getp(prob, kp)(prob) == getp(prob, model.kp)(prob) == getp(prob, :kp)(prob) == 1.0
        @test getp(prob, [k1,k2])(prob) == getp(prob, [model.k1,model.k2])(prob) == getp(prob, [:k1,:k2])(prob) == [0.25, 0.5]
        @test getp(prob, (k1,k2))(prob) == getp(prob, (model.k1,model.k2))(prob) == getp(prob, (:k1,:k2))(prob) == (0.25, 0.5)
        
        # Set p values.
        prob.ps[kp] = 2.0
        @test prob.ps[kp] == 2.0
        prob.ps[model.kp] = 3.0
        @test prob.ps[kp] == 3.0
        prob.ps[:kp] = 4.0
        @test prob.ps[kp] == 4.0
        setp(prob, kp)(prob, 5.0)
        @test prob.ps[kp] == 5.0
        setp(prob, model.kp)(prob, 6.0)
        @test prob.ps[kp] == 6.0
        setp(prob, :kp)(prob, 7.0)
        @test prob.ps[kp] == 7.0
    end
end

# Test remake function.
let 
<<<<<<< HEAD
    @test_broken false # A few cases fails for JumpProblems.
    @test_broken false # Cannot run deepcopy of SteadyStateProblem and Nonlinear Problems.
    @test_broken false # Currently cannot be run for Ensemble problems: https://github.com/SciML/SciMLBase.jl/issues/661 (as indexing cannot be used to check values).
    for prob in deepcopy([oprob, sprob, dprob])
=======
    for prob in [deepcopy(problems); deepcopy(eproblems)]
>>>>>>> 134041d3
        # Remake for all u0s.
        rp = remake(prob; u0 = [X => 1, Y => 2])
        @test rp[[X, Y]] == [1, 2]
        rp = remake(prob; u0 = [model.X => 3, model.Y => 4])
        @test rp[[X, Y]] == [3, 4]
        rp = remake(prob; u0 = [:X => 5, :Y => 6])
        @test rp[[X, Y]] == [5, 6]

        # Remake for a single u0.
        rp = remake(prob; u0 = [Y => 7])
        @test rp[[X, Y]] == [4, 7]
        rp = remake(prob; u0 = [model.Y => 8])
        @test rp[[X, Y]] == [4, 8]
        rp = remake(prob; u0 = [:Y => 9])
        @test rp[[X, Y]] == [4, 9]

        # Remake for all ps.
        rp = remake(prob; p = [kp => 1.0, kd => 2.0, k1 => 3.0, k2 => 4.0])
        @test rp.ps[[kp, kd, k1, k2]] == [1.0, 2.0, 3.0, 4.0]
        rp = remake(prob; p = [model.kp => 5.0, model.kd => 6.0, model.k1 => 7.0, model.k2 => 8.0])
        @test rp.ps[[kp, kd, k1, k2]] == [5.0, 6.0, 7.0, 8.0]
        rp = remake(prob; p = [:kp => 9.0, :kd => 10.0, :k1 => 11.0, :k2 => 12.0])
        @test rp.ps[[kp, kd, k1, k2]] == [9.0, 10.0, 11.0, 12.0]

        # Remake for a single p.
        rp = remake(prob; p = [k2 => 13.0])
        @test rp.ps[[kp, kd, k1, k2]] == [1.0, 0.1, 0.25, 13.0]
        rp = remake(prob; p = [model.k2 => 14.0])
        @test rp.ps[[kp, kd, k1, k2]] == [1.0, 0.1, 0.25, 14.0]
        rp = remake(prob; p = [:k2 => 15.0])
        @test rp.ps[[kp, kd, k1, k2]] == [1.0, 0.1, 0.25, 15.0]
    end
end

# Test integrator indexing.
let 
<<<<<<< HEAD
    @test_broken false # NOTE: Cannot even create a `ssint` (https://github.com/SciML/SciMLBase.jl/issues/660).
    for int in deepcopy([oint, sint, jint, nint])
=======
    @test_broken false # NOTE: Multiple problems for `nint` (https://github.com/SciML/SciMLBase.jl/issues/662).
    for int in deepcopy([oint, sint, jint])
>>>>>>> 134041d3
        # Get u values.
        @test int[X] == int[model.X] == int[:X] == 4
        @test int[XY] == int[model.XY] == int[:XY] == 9
        @test int[[XY,Y]] == int[[model.XY,model.Y]] == int[[:XY,:Y]] == [9, 5]
        @test int[(XY,Y)] == int[(model.XY,model.Y)] == int[(:XY,:Y)] == (9, 5)
        @test getu(int, X)(int) == getu(int, model.X)(int) == getu(int, :X)(int) == 4
        @test getu(int, XY)(int) == getu(int, model.XY)(int) == getu(int, :XY)(int) == 9 
        @test getu(int, [XY,Y])(int) == getu(int, [model.XY,model.Y])(int) == getu(int, [:XY,:Y])(int) == [9, 5]  
        @test getu(int, (XY,Y))(int) == getu(int, (model.XY,model.Y))(int) == getu(int, (:XY,:Y))(int) == (9, 5)

        # Set u values.
        int[X] = 20
        @test int[X] == 20
        int[model.X] = 30
        @test int[X] == 30
        int[:X] = 40
        @test int[X] == 40
        setu(int, X)(int, 50)
        @test int[X] == 50
        setu(int, model.X)(int, 60)
        @test int[X] == 60
        setu(int, :X)(int, 70)
        @test int[X] == 70

        # Get p values.
        @test int.ps[kp] == int.ps[model.kp] == int.ps[:kp] == 1.0    
        @test int.ps[[k1,k2]] == int.ps[[model.k1,model.k2]] == int.ps[[:k1,:k2]] == [0.25, 0.5]
        @test int.ps[(k1,k2)] == int.ps[(model.k1,model.k2)] == int.ps[(:k1,:k2)] == (0.25, 0.5)
        @test getp(int, kp)(int) == getp(int, model.kp)(int) == getp(int, :kp)(int) == 1.0
        @test getp(int, [k1,k2])(int) == getp(int, [model.k1,model.k2])(int) == getp(int, [:k1,:k2])(int) == [0.25, 0.5]
        @test getp(int, (k1,k2))(int) == getp(int, (model.k1,model.k2))(int) == getp(int, (:k1,:k2))(int) == (0.25, 0.5)
        
        # Set p values.
        int.ps[kp] = 2.0
        @test int.ps[kp] == 2.0
        int.ps[model.kp] = 3.0
        @test int.ps[kp] == 3.0
        int.ps[:kp] = 4.0
        @test int.ps[kp] == 4.0
        setp(int, kp)(int, 5.0)
        @test int.ps[kp] == 5.0
        setp(int, model.kp)(int, 6.0)
        @test int.ps[kp] == 6.0
        setp(int, :kp)(int, 7.0)
        @test int.ps[kp] == 7.0
    end
end

# Test solve's save_idxs argument.
# Currently, `save_idxs` is broken with symbolic stuff (https://github.com/SciML/ModelingToolkit.jl/issues/1761).
let 
    for (prob, solver) in zip(deepcopy([oprob, sprob, jprob]), [Tsit5(), ImplicitEM(), SSAStepper()])
        # Save single variable
        @test_broken solve(prob, solver; seed, save_idxs=X)[X][1] == 4
        @test_broken solve(prob, solver; seed, save_idxs=model.X)[X][1] == 4
        @test_broken solve(prob, solver; seed, save_idxs=:X)[X][1] == 4

        # Save observable.
        @test_broken solve(prob, solver; seed, save_idxs=XY)[XY][1] == 9
        @test_broken solve(prob, solver; seed, save_idxs=model.XY)[XY][1] == 9
        @test_broken solve(prob, solver; seed, save_idxs=:XY)[XY][1] == 9

        # Save vector of stuff.
        @test_broken solve(prob, solver; seed, save_idxs=[XY,Y])[[XY,Y]][1] == [9, 5]
        @test_broken solve(prob, solver; seed, save_idxs=[model.XY,model.Y])[[model.XY,model.Y]][1] == [9, 5]
        @test_broken solve(prob, solver; seed, save_idxs=[:XY,:Y])[[:XY,:Y]][1] == [9, 5]
    end
end

# Tests solution indexing.
let 
    for sol in deepcopy([osol, ssol, jsol])
        # Get u values.
        @test sol[X][1] == sol[model.X][1] == sol[:X][1] == 4
        @test sol[XY][1] == sol[model.XY][1] == sol[:XY][1] == 9
        @test sol[[XY,Y]][1] == sol[[model.XY,model.Y]][1] == sol[[:XY,:Y]][1] == [9, 5]
        @test sol[(XY,Y)][1] == sol[(model.XY,model.Y)][1] == sol[(:XY,:Y)][1] == (9, 5)
        @test getu(sol, X)(sol)[1] == getu(sol, model.X)(sol)[1] == getu(sol, :X)(sol)[1] == 4
        @test getu(sol, XY)(sol)[1] == getu(sol, model.XY)(sol)[1] == getu(sol, :XY)(sol)[1] == 9 
        @test getu(sol, [XY,Y])(sol)[1] == getu(sol, [model.XY,model.Y])(sol)[1] == getu(sol, [:XY,:Y])(sol)[1] == [9, 5]  
        @test getu(sol, (XY,Y))(sol)[1] == getu(sol, (model.XY,model.Y))(sol)[1] == getu(sol, (:XY,:Y))(sol)[1] == (9, 5)       

        # Get u values via idxs and functional call.
        @test osol(0.0; idxs=X) == osol(0.0; idxs=model.X) == osol(0.0; idxs=:X) == 4
        @test osol(0.0; idxs=XY) == osol(0.0; idxs=model.XY) == osol(0.0; idxs=:XY) == 9
        @test osol(0.0; idxs = [XY,Y]) == osol(0.0; idxs = [model.XY,model.Y]) == osol(0.0; idxs = [:XY,:Y]) == [9, 5]
        @test_broken osol(0.0; idxs = (XY,Y)) == osol(0.0; idxs = (model.XY,model.Y)) == osol(0.0; idxs = (:XY,:Y)) == (9, 5) # https://github.com/SciML/SciMLBase.jl/issues/711

        # Get p values.
        @test sol.ps[kp] == sol.ps[model.kp] == sol.ps[:kp] == 1.0    
        @test sol.ps[[k1,k2]] == sol.ps[[model.k1,model.k2]] == sol.ps[[:k1,:k2]] == [0.25, 0.5]
        @test sol.ps[(k1,k2)] == sol.ps[(model.k1,model.k2)] == sol.ps[(:k1,:k2)] == (0.25, 0.5)
        @test getp(sol, kp)(sol) == getp(sol, model.kp)(sol) == getp(sol, :kp)(sol) == 1.0
        @test getp(sol, [k1,k2])(sol) == getp(sol, [model.k1,model.k2])(sol) == getp(sol, [:k1,:k2])(sol) == [0.25, 0.5]
        @test getp(sol, (k1,k2))(sol) == getp(sol, (model.k1,model.k2))(sol) == getp(sol, (:k1,:k2))(sol) == (0.25, 0.5)
    end

    # Handles nonlinear and steady state solutions differently.
    let
        @test_broken false # Currently a problem for nonlinear solutions and steady state solutions (https://github.com/SciML/SciMLBase.jl/issues/720).
        for sol in deepcopy([])
            # Get u values.
            @test sol[X] == sol[model.X] == sol[:X]
            @test sol[XY] == sol[model.XY][1] == sol[:XY]
            @test sol[[XY,Y]] == sol[[model.XY,model.Y]] == sol[[:XY,:Y]]
<<<<<<< HEAD
            @test sol[(XY,Y)] == sol[(model.XY,model.Y)] == sol[(:XY,:Y)]
=======
            @test_broken sol[(XY,Y)] == sol[(model.XY,model.Y)] == sol[(:XY,:Y)] # https://github.com/SciML/SciMLBase.jl/issues/710
>>>>>>> 134041d3
            @test getu(sol, X)(sol) == getu(sol, model.X)(sol)[1] == getu(sol, :X)(sol)
            @test getu(sol, XY)(sol) == getu(sol, model.XY)(sol)[1] == getu(sol, :XY)(sol)
            @test getu(sol, [XY,Y])(sol) == getu(sol, [model.XY,model.Y])(sol) == getu(sol, [:XY,:Y])(sol)
            @test_broken getu(sol, (XY,Y))(sol) == getu(sol, (model.XY,model.Y))(sol) == getu(sol, (:XY,:Y))(sol)[1] # https://github.com/SciML/SciMLBase.jl/issues/710

            # Get p values.
            @test sol.ps[kp] == sol.ps[model.kp] == sol.ps[:kp]
            @test sol.ps[[k1,k2]] == sol.ps[[model.k1,model.k2]] == sol.ps[[:k1,:k2]]
            @test sol.ps[(k1,k2)] == sol.ps[(model.k1,model.k2)] == sol.ps[(:k1,:k2)]
            @test getp(sol, kp)(sol) == getp(sol, model.kp)(sol) == getp(sol, :kp)(sol)
            @test getp(sol, [k1,k2])(sol) == getp(sol, [model.k1,model.k2])(sol) == getp(sol, [:k1,:k2])(sol)
            @test getp(sol, (k1,k2))(sol) == getp(sol, (model.k1,model.k2))(sol) == getp(sol, (:k1,:k2))(sol)
        end
    end
end

# Tests plotting.
let 
<<<<<<< HEAD
    @test_broken false # Currently broken for `ssol` (https://github.com/SciML/SciMLBase.jl/issues/580) 
=======
>>>>>>> 134041d3
    for sol in deepcopy([osol, ssol, jsol])
        # Single variable.
        @test length(plot(sol; idxs = X).series_list) == 1
        @test length(plot(sol; idxs = XY).series_list) == 1
        @test length(plot(sol; idxs = model.X).series_list) == 1
        @test length(plot(sol; idxs = model.XY).series_list) == 1
        @test length(plot(sol; idxs = :X).series_list) == 1
        @test length(plot(sol; idxs = :XY).series_list) == 1

        # As vector.
        @test length(plot(sol; idxs = [X,Y]).series_list) == 2
        @test length(plot(sol; idxs = [XY,Y]).series_list) == 2
        @test length(plot(sol; idxs = [model.X,model.Y]).series_list) == 2
        @test length(plot(sol; idxs = [model.XY,model.Y]).series_list) == 2
        @test length(plot(sol; idxs = [:X,:Y]).series_list) == 2
        @test length(plot(sol; idxs = [:XY,:Y]).series_list) == 2

        # As tuple.
        @test length(plot(sol; idxs = (X, Y)).series_list) == 1
        @test length(plot(sol; idxs = (XY, Y)).series_list) == 1
        @test length(plot(sol; idxs = (model.X, model.Y)).series_list) == 1
        @test length(plot(sol; idxs = (model.XY, model.Y)).series_list) == 1
        @test length(plot(sol; idxs = (:X, :Y)).series_list) == 1
        @test length(plot(sol; idxs = (:XY, :Y)).series_list) == 1
    end     
end


### Tests For Hierarchical System ###

# TODO

### Mass Action Jump Rate Updating Correctness ###

# Checks that the rates of mass action jumps are correctly updated after parameter values are changed.
let
    # Creates the model.
    rn = @reaction_network begin
        p1*p2, A + B --> C
    end
    @unpack p1, p2 = rn

    # Creates a JumpProblem and integrator. Checks that the initial mass action rate is correct.
    u0 = [:A => 1, :B => 2, :C => 3]
    ps = [:p1 => 3.0, :p2 => 2.0]
    dprob = DiscreteProblem(rn, u0, (0.0, 1.0), ps)
    jprob = JumpProblem(rn, dprob, Direct())
    jint = init(jprob, SSAStepper())
    @test jprob.massaction_jump.scaled_rates[1] == 6.0

    # Checks that the mass action rate is correctly updated after normal indexing.
    jprob.ps[p1] = 4.0
    @test jprob.massaction_jump.scaled_rates[1] == 8.0
    jprob.ps[rn.p1] = 5.0
    @test jprob.massaction_jump.scaled_rates[1] == 10.0
    jprob.ps[:p1] = 6.0
    @test jprob.massaction_jump.scaled_rates[1] == 12.0
    setp(jprob, p1)(jprob, 7.0)
    @test jprob.massaction_jump.scaled_rates[1] == 14.0
    setp(jprob, rn.p1)(jprob, 8.0)
    @test jprob.massaction_jump.scaled_rates[1] == 16.0
    setp(jprob, :p1)(jprob, 3.0)
    @test jprob.massaction_jump.scaled_rates[1] == 6.0

    # Check that the mass action rate is correctly updated when `remake` is used.
    # Checks both when partial and full parameter vectors are provided to `remake`.
    @test remake(jprob; p = [p1 => 4.0]).massaction_jump.scaled_rates[1] == 8.0
    @test remake(jprob; p = [rn.p1 => 5.0]).massaction_jump.scaled_rates[1] == 10.0
    @test remake(jprob; p = [:p1 => 6.0]).massaction_jump.scaled_rates[1] == 12.0
    @test remake(jprob; p = [p1 => 4.0, p2 => 3.0]).massaction_jump.scaled_rates[1] == 12.0
    @test remake(jprob; p = [rn.p1 => 5.0, rn.p2 => 4.0]).massaction_jump.scaled_rates[1] == 20.0
    @test remake(jprob; p = [:p1 => 6.0, :p2 => 5.0]).massaction_jump.scaled_rates[1] == 30.0

    # Checks that updating an integrators parameter values does not affect mass action rate until after
    # `reset_aggregated_jumps!` have been applied as well (wt which point the correct rate is achieved).
    jint.ps[p1] = 4.0
    @test jint.cb.condition.ma_jumps.scaled_rates[1] == 30.0
    reset_aggregated_jumps!(jint)
    @test jint.cb.condition.ma_jumps.scaled_rates[1] == 8.0
    
    jint.ps[rn.p1] = 5.0
    @test jint.cb.condition.ma_jumps.scaled_rates[1] == 8.0
    reset_aggregated_jumps!(jint)
    @test jint.cb.condition.ma_jumps.scaled_rates[1] == 10.0
    
    jint.ps[:p1] = 6.0
    @test jint.cb.condition.ma_jumps.scaled_rates[1] == 10.0
    reset_aggregated_jumps!(jint)
    @test jint.cb.condition.ma_jumps.scaled_rates[1] == 12.0
    
    setp(jint, p1)(jint, 7.0)
    @test jint.cb.condition.ma_jumps.scaled_rates[1] == 12.0
    reset_aggregated_jumps!(jint)
    @test jint.cb.condition.ma_jumps.scaled_rates[1] == 14.0
    
    setp(jint, rn.p1)(jint, 8.0)
    @test jint.cb.condition.ma_jumps.scaled_rates[1] == 14.0
    reset_aggregated_jumps!(jint)
    @test jint.cb.condition.ma_jumps.scaled_rates[1] == 16.0
    
    setp(jint, :p1)(jint, 3.0)
    @test jint.cb.condition.ma_jumps.scaled_rates[1] == 16.0
    reset_aggregated_jumps!(jint)
    @test jint.cb.condition.ma_jumps.scaled_rates[1] == 6.0
end
<|MERGE_RESOLUTION|>--- conflicted
+++ resolved
@@ -49,13 +49,8 @@
     oint = init(oprob, Tsit5(); save_everystep = false)
     sint = init(sprob, ImplicitEM(); save_everystep = false)
     jint = init(jprob, SSAStepper())
-<<<<<<< HEAD
     nint = init(nprob, NewtonRaphson(); save_everystep = false)
     @test_broken ssint = init(ssprob, DynamicSS(Tsit5()); save_everystep = false) # https://github.com/SciML/SciMLBase.jl/issues/660
-=======
-    nint = init(nprob, NewtonRaphson(); save_everystep=false)
-    @test_broken ssint = init(ssprob, DynamicSS(Tsit5()); save_everystep=false) # https://github.com/SciML/SteadyStateDiffEq.jl/issues/79
->>>>>>> 134041d3
     integrators = [oint, sint, jint, nint]
     
     # Creates solutions.
@@ -69,26 +64,14 @@
 
 # Tests problem indexing and updating.
 let 
-<<<<<<< HEAD
-
     @test_broken false # A few cases fails for SteadyStateProblem: https://github.com/SciML/SciMLBase.jl/issues/660
     @test_broken false # Most cases broken for Ensemble problems: https://github.com/SciML/SciMLBase.jl/issues/661
-    @test_broken false # Cannot run deepcopy of SteadyStateProblem and Nonlinear Problems.
-    @test_broken false # A few cases fails for JumpProblems.
-    for prob in deepcopy([oprob, sprob, dprob])
-=======
-    @test_broken false # Currently does not work for nonlinearproblems and their ensemble problems (https://github.com/SciML/SciMLBase.jl/issues/720).
-    for prob in [deepcopy([oprob, sprob, dprob, jprob, ssprob]); deepcopy([eoprob, esprob, edprob, ejprob, essprob])]
->>>>>>> 134041d3
+    for prob in deepcopy(problems[1:end-1])
         # Get u values (including observables).
         @test prob[X] == prob[model.X] == prob[:X] == 4
         @test prob[XY] == prob[model.XY] == prob[:XY] == 9
         @test prob[[XY,Y]] == prob[[model.XY,model.Y]] == prob[[:XY,:Y]] == [9, 5]
-<<<<<<< HEAD
-        @test prob[(XY,Y)] == prob[(model.XY,model.Y)] == prob[(:XY,:Y)] == (9, 5)
-=======
-        @test_broken prob[(XY,Y)] == prob[(model.XY,model.Y)] == prob[(:XY,:Y)] == (9, 5) # https://github.com/SciML/SciMLBase.jl/issues/709
->>>>>>> 134041d3
+        @test_broken prob[(XY,Y)] == prob[(model.XY,model.Y)] == prob[(:XY,:Y)] == (9, 5)
         @test getu(prob, X)(prob) == getu(prob, model.X)(prob) == getu(prob, :X)(prob) == 4
         @test getu(prob, XY)(prob) == getu(prob, model.XY)(prob) == getu(prob, :XY)(prob) == 9 
         @test getu(prob, [XY,Y])(prob) == getu(prob, [model.XY,model.Y])(prob) == getu(prob, [:XY,:Y])(prob) == [9, 5]  
@@ -134,14 +117,8 @@
 
 # Test remake function.
 let 
-<<<<<<< HEAD
-    @test_broken false # A few cases fails for JumpProblems.
-    @test_broken false # Cannot run deepcopy of SteadyStateProblem and Nonlinear Problems.
     @test_broken false # Currently cannot be run for Ensemble problems: https://github.com/SciML/SciMLBase.jl/issues/661 (as indexing cannot be used to check values).
-    for prob in deepcopy([oprob, sprob, dprob])
-=======
-    for prob in [deepcopy(problems); deepcopy(eproblems)]
->>>>>>> 134041d3
+    for prob in deepcopy(problems)
         # Remake for all u0s.
         rp = remake(prob; u0 = [X => 1, Y => 2])
         @test rp[[X, Y]] == [1, 2]
@@ -178,13 +155,10 @@
 
 # Test integrator indexing.
 let 
-<<<<<<< HEAD
+    @test_broken false # NOTE: Multiple problems for `nint` (https://github.com/SciML/SciMLBase.jl/issues/662).
+    @test_broken false # NOTE: Multiple problems for `jint` (https://github.com/SciML/SciMLBase.jl/issues/654).
     @test_broken false # NOTE: Cannot even create a `ssint` (https://github.com/SciML/SciMLBase.jl/issues/660).
-    for int in deepcopy([oint, sint, jint, nint])
-=======
-    @test_broken false # NOTE: Multiple problems for `nint` (https://github.com/SciML/SciMLBase.jl/issues/662).
-    for int in deepcopy([oint, sint, jint])
->>>>>>> 134041d3
+    for int in deepcopy([oint, sint])
         # Get u values.
         @test int[X] == int[model.X] == int[:X] == 4
         @test int[XY] == int[model.XY] == int[:XY] == 9
@@ -290,11 +264,7 @@
             @test sol[X] == sol[model.X] == sol[:X]
             @test sol[XY] == sol[model.XY][1] == sol[:XY]
             @test sol[[XY,Y]] == sol[[model.XY,model.Y]] == sol[[:XY,:Y]]
-<<<<<<< HEAD
-            @test sol[(XY,Y)] == sol[(model.XY,model.Y)] == sol[(:XY,:Y)]
-=======
-            @test_broken sol[(XY,Y)] == sol[(model.XY,model.Y)] == sol[(:XY,:Y)] # https://github.com/SciML/SciMLBase.jl/issues/710
->>>>>>> 134041d3
+            @test_broken sol[(XY,Y)] == sol[(model.XY,model.Y)] == sol[(:XY,:Y)]
             @test getu(sol, X)(sol) == getu(sol, model.X)(sol)[1] == getu(sol, :X)(sol)
             @test getu(sol, XY)(sol) == getu(sol, model.XY)(sol)[1] == getu(sol, :XY)(sol)
             @test getu(sol, [XY,Y])(sol) == getu(sol, [model.XY,model.Y])(sol) == getu(sol, [:XY,:Y])(sol)
@@ -313,11 +283,8 @@
 
 # Tests plotting.
 let 
-<<<<<<< HEAD
     @test_broken false # Currently broken for `ssol` (https://github.com/SciML/SciMLBase.jl/issues/580) 
-=======
->>>>>>> 134041d3
-    for sol in deepcopy([osol, ssol, jsol])
+    for sol in deepcopy([osol, jsol])
         # Single variable.
         @test length(plot(sol; idxs = X).series_list) == 1
         @test length(plot(sol; idxs = XY).series_list) == 1
