--- conflicted
+++ resolved
@@ -215,13 +215,8 @@
 `⟽`, `=>`, `⇒`, `⟾`, `⇔`, `⟺` (`<=>` currently not possible due to Julia langauge technical reasons). This means that the reaction
 ```julia
 rn = @reaction_network begin
-<<<<<<< HEAD
-  k, X ⇒ ∅
-end
-=======
   k, X => ∅
-end k
->>>>>>> 406c3f1d
+end
 ```
 will occur at rate ``d[X]/dt = -k`` (which might become a problem since ``[X]``
 will be degraded at a constant rate even when very small or equal to 0).
