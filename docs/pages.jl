pages = Any[
    "Home" => "index.md",
    "Introduction to Catalyst" => Any[
        "introduction_to_catalyst/catalyst_for_new_julia_users.md",
<<<<<<< HEAD
    # "introduction_to_catalyst/introduction_to_catalyst.md"
    # Advanced introduction.
=======
        "introduction_to_catalyst/introduction_to_catalyst.md"
>>>>>>> d9701d9b
    ],
    "Model Creation and Properties" => Any[
        "model_creation/dsl_basics.md",
        "model_creation/dsl_advanced.md",
        "model_creation/programmatic_CRN_construction.md",
        "model_creation/compositional_modeling.md",
        "model_creation/constraint_equations.md",
        "model_creation/parametric_stoichiometry.md",
        "model_creation/model_file_loading_and_export.md",
        "model_creation/model_visualisation.md",
        "model_creation/network_analysis.md",
        "model_creation/chemistry_related_functionality.md",
        "Model creation examples" => Any[
            "model_creation/examples/basic_CRN_library.md",
            "model_creation/examples/programmatic_generative_linear_pathway.md",
            "model_creation/examples/hodgkin_huxley_equation.md"            #"model_creation/examples/smoluchowski_coagulation_equation.md"
        ]
    ],
    "Model simulation" => Any[
        "model_simulation/simulation_introduction.md",
        "model_simulation/simulation_plotting.md",
        "model_simulation/simulation_structure_interfacing.md",
        "model_simulation/ensemble_simulations.md",
<<<<<<< HEAD
        # Stochastic simulation statistical analysis.
        "model_simulation/ode_simulation_performance.md"        # SDE Performance considerations/advice.        # Jump Performance considerations/advice.        # Finite state projection
=======
        "model_simulation/ode_simulation_performance.md",
>>>>>>> d9701d9b
    ],
    "Steady state analysis" => Any[
        "steady_state_functionality/homotopy_continuation.md",
        "steady_state_functionality/nonlinear_solve.md",
        "steady_state_functionality/steady_state_stability_computation.md",
        "steady_state_functionality/bifurcation_diagrams.md",
        "steady_state_functionality/dynamical_systems.md"
    ],
    "Inverse Problems" => Any[
        "inverse_problems/optimization_ode_param_fitting.md",
        # "inverse_problems/petab_ode_param_fitting.md",
        "inverse_problems/behaviour_optimisation.md",
        "inverse_problems/structural_identifiability.md",
        "inverse_problems/global_sensitivity_analysis.md",
        "Inverse problem examples" => Any[
            "inverse_problems/examples/ode_fitting_oscillation.md"
        ]
    ],
<<<<<<< HEAD
    "Spatial modelling" => Any[
    # Intro.
    # Lattice ODEs.
    # Lattice Jumps.
    ],
    # "Developer Documentation" => Any[
    #     # Contributor's guide.
    #     # Repository structure.
    # ],
=======
>>>>>>> d9701d9b
    "FAQs" => "faqs.md",
    "API" => "api.md"
]<|MERGE_RESOLUTION|>--- conflicted
+++ resolved
@@ -2,12 +2,7 @@
     "Home" => "index.md",
     "Introduction to Catalyst" => Any[
         "introduction_to_catalyst/catalyst_for_new_julia_users.md",
-<<<<<<< HEAD
-    # "introduction_to_catalyst/introduction_to_catalyst.md"
-    # Advanced introduction.
-=======
         "introduction_to_catalyst/introduction_to_catalyst.md"
->>>>>>> d9701d9b
     ],
     "Model Creation and Properties" => Any[
         "model_creation/dsl_basics.md",
@@ -31,12 +26,7 @@
         "model_simulation/simulation_plotting.md",
         "model_simulation/simulation_structure_interfacing.md",
         "model_simulation/ensemble_simulations.md",
-<<<<<<< HEAD
-        # Stochastic simulation statistical analysis.
-        "model_simulation/ode_simulation_performance.md"        # SDE Performance considerations/advice.        # Jump Performance considerations/advice.        # Finite state projection
-=======
         "model_simulation/ode_simulation_performance.md",
->>>>>>> d9701d9b
     ],
     "Steady state analysis" => Any[
         "steady_state_functionality/homotopy_continuation.md",
@@ -55,18 +45,6 @@
             "inverse_problems/examples/ode_fitting_oscillation.md"
         ]
     ],
-<<<<<<< HEAD
-    "Spatial modelling" => Any[
-    # Intro.
-    # Lattice ODEs.
-    # Lattice Jumps.
-    ],
-    # "Developer Documentation" => Any[
-    #     # Contributor's guide.
-    #     # Repository structure.
-    # ],
-=======
->>>>>>> d9701d9b
     "FAQs" => "faqs.md",
     "API" => "api.md"
 ]