name = "DiffEqBiological"
uuid = "eb300fae-53e8-50a0-950c-e21f52c2b7e0"
version = "4.0.2"

[deps]
Compat = "34da2185-b29b-5c13-b0c7-acf172513d20"
DataStructures = "864edb3b-99cc-5e75-8d2d-829cb0a9cfe8"
DiffEqBase = "2b5f629d-d688-5b77-993f-72d75c75574e"
DiffEqJump = "c894b116-72e5-5b58-be3c-e6d8d4ac2b12"
DynamicPolynomials = "7c1d4256-1411-5781-91ec-d7bc3513ac07"
HomotopyContinuation = "f213a82b-91d6-5c5d-acf7-10f1c761b327"
Latexify = "23fbe1c1-3f47-55db-b15f-69d7ec21a316"
LinearAlgebra = "37e2e46d-f89d-539d-b4ee-838fcccc9c8e"
MacroTools = "1914dd2f-81c6-5fcd-8719-6d5c9610ff09"
Parameters = "d96e819e-fc66-5662-9728-84c9c7592b0a"
RecipesBase = "3cdcf5f2-1ef4-517c-9805-6587b60abb01"
Reexport = "189a3867-3050-52da-a836-e630ba90ab69"
SparseArrays = "2f01184e-e22b-5df5-ae63-d93ebab69eaf"
SymEngine = "123dc426-2d89-5057-bbad-38513e3affd8"

[compat]
DiffEqBase = "6"
DiffEqJump = "6"
Latexify = ">= 0.11"
<<<<<<< HEAD
Reexport = "0.2"
=======
RecipesBase = "0.7"
>>>>>>> a6e6d8fe
julia = "1"

[extras]
OrdinaryDiffEq = "1dea7af3-3e70-54e6-95c3-0bf5283fa5ed"
Plots = "91a5bcdd-55d7-5caf-9e0b-520d859cae80"
Random = "9a3f8284-a2c9-5f02-9a11-845980a1fd5c"
Statistics = "10745b16-79ce-11e8-11f9-7d13ad32a3b2"
SteadyStateDiffEq = "9672c7b4-1e72-59bd-8a11-6ac3964bc41f"
StochasticDiffEq = "789caeaf-c7a9-5a7d-9973-96adeb23e2a0"
Test = "8dfed614-e22c-5e08-85e1-65c5234f0b40"

[targets]
test = ["Test", "OrdinaryDiffEq", "Random", "Statistics", "StochasticDiffEq", "SteadyStateDiffEq", "Plots"]<|MERGE_RESOLUTION|>--- conflicted
+++ resolved
@@ -21,12 +21,9 @@
 [compat]
 DiffEqBase = "6"
 DiffEqJump = "6"
-Latexify = ">= 0.11"
-<<<<<<< HEAD
+Latexify = "0.11, 0.12"
 Reexport = "0.2"
-=======
 RecipesBase = "0.7"
->>>>>>> a6e6d8fe
 julia = "1"
 
 [extras]
